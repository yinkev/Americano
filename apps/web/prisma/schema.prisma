--- conflicted
+++ resolved
@@ -11,7 +11,6 @@
 }
 
 model User {
-<<<<<<< HEAD
   id                            String           @id @default(cuid())
   email                         String?          @unique
   name                          String?
@@ -39,56 +38,14 @@
   streak                        Streak?
   studyGoals                    StudyGoal[]
   studySessions                 StudySession[]
-=======
-  id        String   @id @default(cuid())
-  email     String?  @unique
-  name      String?
-  createdAt DateTime @default(now())
-  updatedAt DateTime @updatedAt
-
-  // Mission preferences (Story 2.4 Task 8)
-  defaultMissionMinutes Int     @default(50) // 30-90 minute range
-  missionDifficulty     String  @default("AUTO") // AUTO, EASY, MODERATE, CHALLENGING
-  preferredStudyTime    String? // HH:MM format (e.g., "07:00", "18:00")
-  autoGenerateMissions  Boolean @default(true)
-
-  // Performance tracking preferences (Story 2.2 Task 8)
-  performanceTrackingEnabled Boolean @default(true)
-  includeInAnalytics         Boolean @default(true)
-
-  // Story 2.6: Mission adaptation tracking
-  lastMissionAdaptation DateTime? // Throttle adaptations to max 1/week
-
-  // Story 5.1: Behavioral pattern analysis preferences
-  behavioralAnalysisEnabled     Boolean @default(true)
-  learningStyleProfilingEnabled Boolean @default(true)
-  shareAnonymizedPatterns       Boolean @default(false)
-
-  // Story 4.4: Peer calibration comparison privacy opt-in
-  sharePeerCalibrationData Boolean @default(false)
-
-  // Relations
-  courses                  Course[]
-  lectures                 Lecture[]
-  studySessions            StudySession[]
-  missions                 Mission[]
-  reviews                  Review[]
-  exams                    Exam[]
-  coursePriorities         CoursePriority[]
-  streak                   Streak?
-  achievements             Achievement[]
-  studyGoals               StudyGoal[]
-  missionStreak            MissionStreak?
-  missionReviews           MissionReview[]
+
+  clinicalReasoningMetrics ClinicalReasoningMetric[]
   scenarioResponses        ScenarioResponse[]
-  clinicalReasoningMetrics ClinicalReasoningMetric[]
->>>>>>> f0113dfb
 
   @@map("users")
 }
 
 model Course {
-<<<<<<< HEAD
   id               String           @id @default(cuid())
   userId           String
   name             String
@@ -98,22 +55,6 @@
   updatedAt        DateTime         @updatedAt
   color            String?
   cards            Card[]
-=======
-  id        String   @id @default(cuid())
-  userId    String
-  name      String // "Gross Anatomy (ANAT 505)"
-  code      String? // "ANAT 505"
-  term      String? // "Fall 2025"
-  color     String? // OKLCH color for visual organization (e.g., "oklch(0.7 0.15 230)")
-  createdAt DateTime @default(now())
-  updatedAt DateTime @updatedAt
-
-  // Relations
-  user             User             @relation(fields: [userId], references: [id], onDelete: Cascade)
-  lectures         Lecture[]
-  cards            Card[]
-  exams            Exam[]
->>>>>>> f0113dfb
   coursePriorities CoursePriority[]
   user             User             @relation(fields: [userId], references: [id], onDelete: Cascade)
   exams            Exam[]
@@ -124,7 +65,6 @@
 }
 
 model Lecture {
-<<<<<<< HEAD
   id                    String              @id @default(cuid())
   userId                String
   courseId              String
@@ -148,36 +88,6 @@
   learningObjectives    LearningObjective[]
   course                Course              @relation(fields: [courseId], references: [id], onDelete: Cascade)
   user                  User                @relation(fields: [userId], references: [id], onDelete: Cascade)
-=======
-  id               String           @id @default(cuid())
-  userId           String
-  courseId         String
-  title            String
-  fileName         String
-  fileUrl          String // Local path or Supabase URL
-  fileSize         Int
-  processingStatus ProcessingStatus @default(PENDING)
-  uploadedAt       DateTime         @default(now())
-  processedAt      DateTime?
-
-  // Processing progress tracking
-  processingProgress    Int       @default(0) // 0-100 percentage
-  totalPages            Int? // Total number of pages to process
-  processedPages        Int       @default(0) // Number of pages processed
-  processingStartedAt   DateTime? // When processing started
-  estimatedCompletionAt DateTime? // ETA for completion
-
-  // Metadata
-  weekNumber Int?
-  topicTags  String[]
-
-  // Relations
-  user               User                @relation(fields: [userId], references: [id], onDelete: Cascade)
-  course             Course              @relation(fields: [courseId], references: [id], onDelete: Cascade)
-  contentChunks      ContentChunk[]
-  learningObjectives LearningObjective[]
-  cards              Card[]
->>>>>>> f0113dfb
 
   @@index([userId])
   @@index([courseId])
@@ -186,7 +96,6 @@
 }
 
 model ContentChunk {
-<<<<<<< HEAD
   id                                                                                   String                    @id @default(cuid())
   lectureId                                                                            String
   content                                                                              String
@@ -199,25 +108,12 @@
   lecture                                                                              Lecture                   @relation(fields: [lectureId], references: [id], onDelete: Cascade)
   content_recommendations_content_recommendations_recommendedContentIdTocontent_chunks content_recommendations[] @relation("content_recommendations_recommendedContentIdTocontent_chunks")
   content_recommendations_content_recommendations_sourceContentIdTocontent_chunks      content_recommendations[] @relation("content_recommendations_sourceContentIdTocontent_chunks")
-=======
-  id         String                       @id @default(cuid())
-  lectureId  String
-  content    String                       @db.Text
-  embedding  Unsupported("vector(1536)")? // gemini-embedding-001 (output_dimensionality: 1536)
-  chunkIndex Int // Order within lecture
-  pageNumber Int?
-  createdAt  DateTime                     @default(now())
-
-  // Relations
-  lecture Lecture @relation(fields: [lectureId], references: [id], onDelete: Cascade)
->>>>>>> f0113dfb
 
   @@index([lectureId])
   @@map("content_chunks")
 }
 
 model LearningObjective {
-<<<<<<< HEAD
   id                 String                  @id @default(cuid())
   lectureId          String
   objective          String
@@ -239,37 +135,9 @@
   performanceMetrics PerformanceMetric[]
   priorityFeedback   PriorityFeedback[]
   strugglePredictions StrugglePrediction[]
-=======
-  id            String              @id @default(cuid())
-  lectureId     String
-  objective     String              @db.Text
-  complexity    ObjectiveComplexity @default(INTERMEDIATE)
-  pageStart     Int?
-  pageEnd       Int?
-  isHighYield   Boolean             @default(false)
-  boardExamTags String[] // USMLE Step 1/2/3, COMLEX Level 1/2/3, subject tags
-  extractedBy   String              @default("gpt-5")
-  createdAt     DateTime            @default(now())
-
-  // Performance tracking fields (Story 2.2)
-  masteryLevel     MasteryLevel @default(NOT_STARTED)
-  totalStudyTimeMs Int          @default(0)
-  lastStudiedAt    DateTime?
-  weaknessScore    Float        @default(0.5) // 0.0-1.0, higher = weaker
-
-  // Relations
-  lecture              Lecture                 @relation(fields: [lectureId], references: [id], onDelete: Cascade)
-  cards                Card[]
-  prerequisites        ObjectivePrerequisite[] @relation("Objective")
-  dependents           ObjectivePrerequisite[] @relation("Prerequisite")
-  performanceMetrics   PerformanceMetric[]
-  priorityFeedback     PriorityFeedback[]
-  comprehensionMetrics ComprehensionMetric[]
-  validationPrompts    ValidationPrompt[]
   clinicalScenarios    ClinicalScenario[]
   controlledFailures   ControlledFailure[]
   masteryVerifications MasteryVerification[]
->>>>>>> f0113dfb
 
   @@index([lectureId])
   @@index([isHighYield])
@@ -280,20 +148,12 @@
 }
 
 model ObjectivePrerequisite {
-  id             String @id @default(cuid())
+  id             String            @id @default(cuid())
   objectiveId    String
   prerequisiteId String
-<<<<<<< HEAD
   strength       Float             @default(1.0)
   objective      LearningObjective @relation("Objective", fields: [objectiveId], references: [id], onDelete: Cascade)
   prerequisite   LearningObjective @relation("Prerequisite", fields: [prerequisiteId], references: [id], onDelete: Cascade)
-=======
-  strength       Float  @default(1.0)
-
-  // Relations
-  objective    LearningObjective @relation("Objective", fields: [objectiveId], references: [id], onDelete: Cascade)
-  prerequisite LearningObjective @relation("Prerequisite", fields: [prerequisiteId], references: [id], onDelete: Cascade)
->>>>>>> f0113dfb
 
   @@unique([objectiveId, prerequisiteId])
   @@index([objectiveId])
@@ -302,7 +162,6 @@
 }
 
 model Mission {
-<<<<<<< HEAD
   id                       String            @id @default(cuid())
   userId                   String
   date                     DateTime          @default(now())
@@ -324,31 +183,6 @@
   feedback                 MissionFeedback[]
   user                     User              @relation(fields: [userId], references: [id], onDelete: Cascade)
   studySessions            StudySession[]
-=======
-  id                       String        @id @default(cuid())
-  userId                   String
-  date                     DateTime      @default(now())
-  status                   MissionStatus @default(PENDING)
-  estimatedMinutes         Int
-  completedAt              DateTime?
-  actualMinutes            Int? // Tracked during study session
-  completedObjectivesCount Int           @default(0)
-
-  // Mission content
-  // objectives: JSON array of { objectiveId, estimatedMinutes, completed, completedAt?, notes? }
-  objectives      Json // Array of MissionObjective objects
-  reviewCardCount Int  @default(0) // Number of cards due for review
-  newContentCount Int  @default(0) // Number of new concepts to learn
-
-  // Story 2.6: Mission analytics fields
-  successScore     Float? // 0.0-1.0 composite success metric (Task 9)
-  difficultyRating Int? // User feedback 1-5 (Task 4)
-
-  // Relations
-  user          User              @relation(fields: [userId], references: [id], onDelete: Cascade)
-  studySessions StudySession[]
-  feedback      MissionFeedback[]
->>>>>>> f0113dfb
 
   @@index([userId])
   @@index([date])
@@ -357,7 +191,6 @@
 }
 
 model Card {
-<<<<<<< HEAD
   id             String             @id @default(cuid())
   courseId       String
   lectureId      String?
@@ -377,31 +210,6 @@
   lecture        Lecture?           @relation(fields: [lectureId], references: [id])
   objective      LearningObjective? @relation(fields: [objectiveId], references: [id])
   reviews        Review[]
-=======
-  id          String   @id @default(cuid())
-  courseId    String
-  lectureId   String?
-  objectiveId String?
-  front       String   @db.Text
-  back        String   @db.Text
-  cardType    CardType @default(BASIC)
-  createdAt   DateTime @default(now())
-
-  // FSRS state
-  difficulty     Float     @default(0)
-  stability      Float     @default(0)
-  retrievability Float     @default(0)
-  lastReviewedAt DateTime?
-  nextReviewAt   DateTime?
-  reviewCount    Int       @default(0)
-  lapseCount     Int       @default(0)
-
-  // Relations
-  course    Course             @relation(fields: [courseId], references: [id], onDelete: Cascade)
-  lecture   Lecture?           @relation(fields: [lectureId], references: [id], onDelete: SetNull)
-  objective LearningObjective? @relation(fields: [objectiveId], references: [id], onDelete: SetNull)
-  reviews   Review[]
->>>>>>> f0113dfb
 
   @@index([courseId])
   @@index([nextReviewAt])
@@ -409,7 +217,6 @@
 }
 
 model Review {
-<<<<<<< HEAD
   id               String        @id @default(cuid())
   userId           String
   cardId           String
@@ -417,32 +224,13 @@
   rating           ReviewRating
   timeSpentMs      Int
   reviewedAt       DateTime      @default(now())
-=======
-  id          String       @id @default(cuid())
-  userId      String
-  cardId      String
-  sessionId   String?
-  rating      ReviewRating
-  timeSpentMs Int
-  reviewedAt  DateTime     @default(now())
-
-  // FSRS data captured at review time
->>>>>>> f0113dfb
   difficultyBefore Float
   stabilityBefore  Float
   difficultyAfter  Float
   stabilityAfter   Float
-<<<<<<< HEAD
   card             Card          @relation(fields: [cardId], references: [id], onDelete: Cascade)
   session          StudySession? @relation(fields: [sessionId], references: [id])
   user             User          @relation(fields: [userId], references: [id], onDelete: Cascade)
-=======
-
-  // Relations
-  user    User          @relation(fields: [userId], references: [id], onDelete: Cascade)
-  card    Card          @relation(fields: [cardId], references: [id], onDelete: Cascade)
-  session StudySession? @relation(fields: [sessionId], references: [id], onDelete: SetNull)
->>>>>>> f0113dfb
 
   @@index([userId])
   @@index([cardId])
@@ -450,7 +238,6 @@
   @@map("reviews")
 }
 
-<<<<<<< HEAD
 model StudySession {
   id                    String               @id @default(cuid())
   userId                String
@@ -468,41 +255,7 @@
   mission               Mission?             @relation(fields: [missionId], references: [id])
   user                  User                 @relation(fields: [userId], references: [id], onDelete: Cascade)
   validationResponses   ValidationResponse[]
-=======
-enum ReviewRating {
-  AGAIN // 1 - Complete lapse
-  HARD // 2 - Difficult recall
-  GOOD // 3 - Correct with effort
-  EASY // 4 - Perfect recall
-}
-
-model StudySession {
-  id          String    @id @default(cuid())
-  userId      String
-  missionId   String?
-  startedAt   DateTime  @default(now())
-  completedAt DateTime?
-  durationMs  Int?
-
-  // Session stats
-  reviewsCompleted Int @default(0)
-  newCardsStudied  Int @default(0)
-
-  // Session notes for reflection (AC #7)
-  sessionNotes String? @db.Text
-
-  // Mission integration fields (Story 2.5 Task 1)
-  currentObjectiveIndex Int   @default(0) // 0-based index of current objective in mission
-  missionObjectives     Json? // Snapshot of mission objectives at session start for state recovery
-  objectiveCompletions  Json? // Array of { objectiveId, completedAt, timeSpentMs, selfAssessment, confidenceRating, notes? }
-
-  // Relations
-  user                User                 @relation(fields: [userId], references: [id], onDelete: Cascade)
-  mission             Mission?             @relation(fields: [missionId], references: [id], onDelete: SetNull)
-  reviews             Review[]
-  validationResponses ValidationResponse[]
-  scenarioResponses   ScenarioResponse[]
->>>>>>> f0113dfb
+  scenarioResponses     ScenarioResponse[]
 
   @@index([userId])
   @@index([startedAt])
@@ -510,7 +263,6 @@
 }
 
 model Concept {
-<<<<<<< HEAD
   id          String                 @id @default(cuid())
   name        String                 @unique
   description String?
@@ -520,18 +272,6 @@
   relatedFrom ConceptRelationship[]  @relation("ConceptFrom")
   relatedTo   ConceptRelationship[]  @relation("ConceptTo")
   conflicts   conflicts[]
-=======
-  id          String                       @id @default(cuid())
-  name        String                       @unique
-  description String?                      @db.Text
-  category    String? // "anatomy", "physiology", "pathology"
-  embedding   Unsupported("vector(1536)")? // gemini-embedding-001 (output_dimensionality: 1536)
-  createdAt   DateTime                     @default(now())
-
-  // Relations
-  relatedFrom ConceptRelationship[] @relation("ConceptFrom")
-  relatedTo   ConceptRelationship[] @relation("ConceptTo")
->>>>>>> f0113dfb
 
   @@index([category])
   @@map("concepts")
@@ -542,7 +282,6 @@
   fromConceptId String
   toConceptId   String
   relationship  RelationshipType
-<<<<<<< HEAD
   strength      Float            @default(1.0)
   createdAt     DateTime         @default(now())
   createdBy     String?
@@ -550,14 +289,6 @@
   userNote      String?
   fromConcept   Concept          @relation("ConceptFrom", fields: [fromConceptId], references: [id], onDelete: Cascade)
   toConcept     Concept          @relation("ConceptTo", fields: [toConceptId], references: [id], onDelete: Cascade)
-=======
-  strength      Float            @default(1.0) // 0.0 to 1.0
-  createdAt     DateTime         @default(now())
-
-  // Relations
-  fromConcept Concept @relation("ConceptFrom", fields: [fromConceptId], references: [id], onDelete: Cascade)
-  toConcept   Concept @relation("ConceptTo", fields: [toConceptId], references: [id], onDelete: Cascade)
->>>>>>> f0113dfb
 
   @@unique([fromConceptId, toConceptId, relationship])
   @@index([fromConceptId])
@@ -566,7 +297,6 @@
   @@map("concept_relationships")
 }
 
-<<<<<<< HEAD
 model ValidationPrompt {
   id               String               @id @default(cuid())
   promptText       String
@@ -575,52 +305,10 @@
   expectedCriteria String[]
   createdAt        DateTime             @default(now())
   responses        ValidationResponse[]
-=======
-enum RelationshipType {
-  PREREQUISITE // fromConcept is prerequisite for toConcept
-  RELATED // General association
-  INTEGRATED // Cross-course integration
-  CLINICAL // Clinical application
-}
-
-// ============================================
-// SUBSYSTEM 4: Understanding Validation
-// ============================================
-
-model ValidationPrompt {
-  id               String     @id @default(cuid())
-  promptText       String     @db.Text
-  promptType       PromptType
-  conceptName      String
-  expectedCriteria String[] // Key points expected in answer
-  createdAt        DateTime   @default(now())
-
-  // Story 4.1 Task 1.1: Prompt variation metadata
-  promptData Json? // {templateType: "direct" | "scenario" | "teaching", variation: string, seed: number}
-
-  // Story 4.1: Link to learning objective for context
-  objectiveId String?
-
-  // Story 4.5 Task 1: Adaptive questioning fields
-  difficultyLevel     Int       @default(50) // 0-100 scale for adaptive difficulty
-  discriminationIndex Float? // Item Response Theory discrimination parameter (calculated after ≥20 responses)
-  timesUsed           Int       @default(0) // Track usage for question rotation
-  lastUsedAt          DateTime? // Enforce 2-week cooldown period
-
-  // Relations
-  responses         ValidationResponse[]
-  learningObjective LearningObjective?   @relation(fields: [objectiveId], references: [id], onDelete: SetNull)
->>>>>>> f0113dfb
-
-  @@index([conceptName])
-  @@index([objectiveId])
-  @@index([createdAt])
-  @@index([difficultyLevel]) // Query questions by difficulty for adaptive selection
-  @@index([lastUsedAt]) // Query unused questions with cooldown enforcement
+
   @@map("validation_prompts")
 }
 
-<<<<<<< HEAD
 model ValidationResponse {
   id               String           @id @default(cuid())
   promptId         String
@@ -637,178 +325,28 @@
   skipped          Boolean          @default(false)
   prompt           ValidationPrompt @relation(fields: [promptId], references: [id], onDelete: Cascade)
   session          StudySession?    @relation(fields: [sessionId], references: [id])
-=======
-enum PromptType {
-  EXPLAIN_TO_PATIENT
-  CLINICAL_REASONING
-  CONTROLLED_FAILURE
-}
-
-// Story 4.3: Emotion tagging for controlled failure memory anchoring
-enum EmotionTag {
-  SURPRISE
-  CONFUSION
-  FRUSTRATION
-  AHA_MOMENT
-}
-
-// Story 4.2: Clinical Reasoning Scenarios
-enum ScenarioType {
-  DIAGNOSIS
-  MANAGEMENT
-  DIFFERENTIAL
-  COMPLICATIONS
-}
-
-model ClinicalScenario {
-  id             String       @id @default(cuid())
-  objectiveId    String
-  scenarioType   ScenarioType
-  difficulty     String // BASIC, INTERMEDIATE, ADVANCED
-  caseText       Json // Multi-stage case structure
-  boardExamTopic String?
-  createdAt      DateTime     @default(now())
-
-  objective LearningObjective  @relation(fields: [objectiveId], references: [id], onDelete: Cascade)
-  responses ScenarioResponse[]
-
-  @@index([objectiveId])
-  @@index([boardExamTopic])
-  @@index([createdAt])
-  @@map("clinical_scenarios")
-}
-
-model ScenarioResponse {
-  id               String   @id @default(cuid())
-  scenarioId       String
-  userId           String
-  sessionId        String?
-  userChoices      Json // User selections at each stage
-  userReasoning    String   @db.Text
-  score            Int // Overall score 0-100
-  competencyScores Json // { dataGathering, diagnosis, management, clinicalReasoning }
-  timeSpent        Int // seconds
-  respondedAt      DateTime @default(now())
-
-  scenario ClinicalScenario @relation(fields: [scenarioId], references: [id], onDelete: Cascade)
-  user     User             @relation(fields: [userId], references: [id], onDelete: Cascade)
-  session  StudySession?    @relation(fields: [sessionId], references: [id], onDelete: SetNull)
-
-  @@index([scenarioId])
-  @@index([userId])
-  @@index([respondedAt])
-  @@map("scenario_responses")
-}
-
-model ClinicalReasoningMetric {
-  id               String   @id @default(cuid())
-  userId           String
-  scenarioType     String
-  competencyScores Json // { dataGathering, diagnosis, management, clinicalReasoning }
-  boardExamTopic   String?
-  date             DateTime @default(now())
-
-  user User @relation(fields: [userId], references: [id], onDelete: Cascade)
-
-  @@index([userId, date])
-  @@index([scenarioType])
-  @@index([boardExamTopic])
-  @@map("clinical_reasoning_metrics")
-}
-
-model ValidationResponse {
-  id           String   @id @default(cuid())
-  promptId     String
-  sessionId    String?
-  userId       String // User who submitted the response
-  userAnswer   String   @db.Text
-  aiEvaluation String   @db.Text
-  score        Float // 0.0 to 1.0
-  confidence   Float? // Legacy field (Float), kept for backward compatibility
-  respondedAt  DateTime @default(now())
-
-  // Story 4.1 Task 1.2: Comprehension validation fields
-  confidenceLevel  Int? // 1-5 scale (new standard for comprehension validation)
-  calibrationDelta Float? // confidenceNormalized - (score * 100)
-  detailedFeedback Json? // {subscores: {terminology, relationships, application, clarity}, strengths: string[], gaps: string[], calibrationNote: string}
-  skipped          Boolean @default(false) // Track if user skipped the prompt
-
-  // Story 4.3 Task 1: Controlled failure tracking fields
-  isControlledFailure Boolean @default(false) // Marks if this was a controlled failure challenge
-  retryAttemptNumber  Int? // Tracks which retry attempt this is (1, 2, 3, etc.)
-
-  // Story 4.4 Task 1: Confidence calibration tracking fields
-  preAssessmentConfidence  Int? // 1-5 scale captured BEFORE seeing assessment details
-  postAssessmentConfidence Int? // 1-5 scale captured AFTER seeing assessment but BEFORE submitting
-  confidenceShift          Int? // Calculated: postAssessmentConfidence - preAssessmentConfidence
-  confidenceRationale      String? @db.Text // User's explanation for confidence level
-  reflectionNotes          String? @db.Text // Metacognitive reflection response
-  calibrationCategory      CalibrationCategory? // OVERCONFIDENT, UNDERCONFIDENT, CALIBRATED
-
-  // Story 4.5 Task 1: Adaptive questioning difficulty tracking
-  initialDifficulty      Int? // Difficulty level when question was presented (0-100)
-  adjustedDifficulty     Int? // Difficulty level after response (for next question)
-  difficultyChangeReason String? @db.Text // Explanation for difficulty adjustment (e.g., "Score 90% - increased difficulty")
-  isFollowUpQuestion     Boolean @default(false) // Marks if this was a follow-up question
-  parentPromptId         String? // References parent prompt if this is a follow-up
-  timeToRespond          Int? // Time in milliseconds to complete response
-
-  // Relations
-  prompt  ValidationPrompt @relation(fields: [promptId], references: [id], onDelete: Cascade)
-  session StudySession?    @relation(fields: [sessionId], references: [id], onDelete: SetNull)
->>>>>>> f0113dfb
 
   @@index([promptId])
   @@index([respondedAt])
   @@index([sessionId])
   @@index([userId])
   @@index([userId, respondedAt])
-<<<<<<< HEAD
-=======
-  @@index([calibrationCategory])
-  @@index([parentPromptId]) // Query follow-up questions efficiently
-  @@index([isFollowUpQuestion]) // Filter follow-up vs original questions
->>>>>>> f0113dfb
   @@map("validation_responses")
-}
-
-// Story 4.4: Calibration category classification
-enum CalibrationCategory {
-  OVERCONFIDENT // confidence > actual score + 15
-  UNDERCONFIDENT // confidence < actual score - 15
-  CALIBRATED // abs(confidence - score) <= 15
-  UNKNOWN // Insufficient data
 }
 
 model ComprehensionMetric {
   id          String   @id @default(cuid())
   conceptName String
   date        DateTime @default(now())
-<<<<<<< HEAD
   avgScore    Float
   sampleSize  Int
   trend       String?
-=======
-  avgScore    Float // Average validation score for this concept
-  sampleSize  Int // Number of validations
-  trend       String? // "improving", "stable", "declining"
->>>>>>> f0113dfb
-
-  // Story 4.1 Task 1.3: Per-user objective-level tracking
-  objectiveId String?
-  userId      String
-
-  // Relations
-  learningObjective LearningObjective? @relation(fields: [objectiveId], references: [id], onDelete: SetNull)
-
-  @@unique([conceptName, date, userId])
+
+  @@unique([conceptName, date])
   @@index([conceptName])
-  @@index([objectiveId])
-  @@index([userId])
   @@map("comprehension_metrics")
 }
 
-<<<<<<< HEAD
 model BehavioralEvent {
   id                      String             @id @default(cuid())
   userId                  String
@@ -822,150 +360,6 @@
   engagementLevel         EngagementLevel?
   sessionPerformanceScore Int?
   timeOfDay               Int?
-=======
-// Story 4.5: Mastery Verification Tracking
-model MasteryVerification {
-  id               String                  @id @default(cuid())
-  userId           String
-  objectiveId      String
-  status           MasteryStatus           @default(NOT_STARTED)
-  verifiedAt       DateTime? // When mastery was achieved (null if not verified)
-  criteria         Json // Stores verification criteria met: {consecutiveScores: boolean, multipleTypes: boolean, difficultyMatch: boolean, calibrationAccuracy: boolean, timeSpaced: boolean}
-  completedAt      DateTime?
-  createdAt        DateTime                @default(now())
-  updatedAt        DateTime                @updatedAt
-
-  // Relations
-  learningObjective LearningObjective @relation(fields: [objectiveId], references: [id], onDelete: Cascade)
-
-  @@unique([userId, objectiveId]) // One mastery record per user per objective
-  @@index([userId])
-  @@index([objectiveId])
-  @@index([status])
-  @@index([userId, status]) // Query user's in-progress mastery verification
-  @@map("mastery_verifications")
-}
-
-// Story 4.5: Mastery verification status enum
-enum MasteryStatus {
-  NOT_STARTED
-  IN_PROGRESS
-  VERIFIED
-}
-
-// Story 4.5: Adaptive Session Tracking (IRT-based)
-model AdaptiveSession {
-  id                  String   @id @default(cuid())
-  userId              String
-  sessionId           String? // Link to StudySession if part of broader session
-  initialDifficulty   Int // Starting difficulty level (0-100)
-  currentDifficulty   Int // Current difficulty after adjustments (0-100)
-  irtEstimate         Float? // Theta parameter (knowledge estimate) from IRT model
-  confidenceInterval  Float? // ±X points at 95% confidence (for early stopping)
-  questionCount       Int      @default(0) // Number of questions asked in this adaptive session
-  trajectory          Json? // Array of {questionId, difficulty, score, adjustment} for session summary
-  createdAt           DateTime @default(now())
-  updatedAt           DateTime @updatedAt
-
-  @@index([userId])
-  @@index([sessionId])
-  @@index([userId, createdAt]) // Query recent adaptive sessions
-  @@map("adaptive_sessions")
-}
-
-// Story 4.4: Confidence Calibration Metrics (daily aggregates)
-model CalibrationMetric {
-  id                   String   @id @default(cuid())
-  userId               String
-  objectiveId          String? // Optional: calibration metrics per learning objective
-  date                 DateTime @default(now())
-  avgDelta             Float // Average calibration delta for the period
-  correlationCoeff     Float // Pearson's r correlation coefficient
-  sampleSize           Int // Number of validation responses in this period
-  trend                String? // "improving", "stable", "declining"
-  overconfidentCount   Int      @default(0) // Count of OVERCONFIDENT responses
-  underconfidentCount  Int      @default(0) // Count of UNDERCONFIDENT responses
-  calibratedCount      Int      @default(0) // Count of CALIBRATED responses
-  meanAbsoluteError    Float? // MAE of calibration deltas
-  createdAt            DateTime @default(now())
-
-  @@unique([userId, date, objectiveId])
-  @@index([userId, date])
-  @@index([objectiveId])
-  @@index([correlationCoeff])
-  @@map("calibration_metrics")
-}
-
-// Story 4.3: Controlled Failure and Memory Anchoring
-model ControlledFailure {
-  id            String  @id @default(cuid())
-  objectiveId   String
-  userId        String
-  promptId      String // Link to ValidationPrompt
-  responseId    String? // Link to ValidationResponse
-  attemptNumber Int // 1 = initial failure, 2 = first retry, 3 = second retry, etc.
-  isCorrect     Boolean // False for initial failure, track progress on retries
-
-  // Emotion anchoring fields
-  emotionTag    EmotionTag?
-  personalNotes String?     @db.Text // User's personal reflection on what clicked
-
-  // Spaced repetition retry scheduling
-  retestSchedule Json // Array of ISO date strings ["+1d", "+3d", "+7d", "+14d", "+30d"]
-  nextRetryAt    DateTime? // Next scheduled retry date (for query optimization)
-
-  // Tracking
-  createdAt DateTime @default(now())
-  updatedAt DateTime @updatedAt
-
-  // Relations
-  learningObjective LearningObjective @relation(fields: [objectiveId], references: [id], onDelete: Cascade)
-
-  // Performance indexes (Story context constraint #6)
-  @@index([userId, objectiveId]) // Query failures by user and concept
-  @@index([nextRetryAt]) // Query pending retries efficiently
-  @@index([userId, nextRetryAt]) // User's pending retries
-  @@map("controlled_failures")
-}
-
-model FailurePattern {
-  id                 String   @id @default(cuid())
-  userId             String
-  patternType        String // "category_cluster", "systematic_error", "temporal_pattern"
-  affectedObjectives Json // Array of objectiveId strings that exhibit this pattern
-  patternDescription String   @db.Text // Human-readable description (e.g., "Confuses ACE inhibitors vs ARBs")
-  remediation        String   @db.Text // Suggested remediation strategy
-  confidence         Float    @default(0.5) // 0.0-1.0 confidence in pattern detection
-  detectedAt         DateTime @default(now())
-  lastSeenAt         DateTime @default(now()) // Last time this pattern was observed
-
-  // Relations tracking
-  @@index([userId])
-  @@index([patternType])
-  @@index([userId, lastSeenAt]) // Query recent patterns for dashboard
-  @@map("failure_patterns")
-}
-
-// ============================================
-// SUBSYSTEM 5: Behavioral Analytics
-// ============================================
-
-model BehavioralEvent {
-  id        String    @id @default(cuid())
-  userId    String // Not FK to allow analytics without user cascade
-  eventType EventType
-  eventData Json // Flexible JSON for event-specific data
-  timestamp DateTime  @default(now())
-
-  // Story 5.1: Enhanced behavioral tracking fields
-  completionQuality       CompletionQuality?
-  contentType             String?
-  dayOfWeek               String?
-  difficultyLevel         String?
-  engagementLevel         EngagementLevel?
-  sessionPerformanceScore Float?
-  timeOfDay               String?
->>>>>>> f0113dfb
 
   @@index([userId])
   @@index([eventType])
@@ -976,445 +370,10 @@
   @@map("behavioral_events")
 }
 
-
-<<<<<<< HEAD
-// ============================================
-// Epic 4: Understanding Validation (from main branch)
-// Models renamed to avoid Epic 5 conflicts
-// ============================================
-=======
-model LearningPattern {
-  id          String      @id @default(cuid())
-  userId      String
-  patternType PatternType
-  patternData Json // Flexible storage for pattern details
-  confidence  Float // 0.0 to 1.0 confidence in pattern
-  detectedAt  DateTime    @default(now())
-  lastSeenAt  DateTime    @default(now())
->>>>>>> f0113dfb
-
-model ClinicalScenario {
-  id             String       @id @default(cuid())
-  objectiveId    String
-  scenarioType   ScenarioType
-  difficulty     String // BASIC, INTERMEDIATE, ADVANCED
-  caseText       Json // Multi-stage case structure
-  boardExamTopic String?
-  createdAt      DateTime     @default(now())
-
-<<<<<<< HEAD
-  objective LearningObjective  @relation(fields: [objectiveId], references: [id], onDelete: Cascade)
-  responses ScenarioResponse[]
-
-  @@index([objectiveId])
-  @@index([boardExamTopic])
-  @@index([createdAt])
-  @@map("clinical_scenarios")
-}
-=======
-enum PatternType {
-  OPTIMAL_STUDY_TIME // "Best performance at 7-9 AM"
-  STRUGGLE_TOPIC // "Low retention on physiology"
-  CONTENT_PREFERENCE // "Prefers visual diagrams"
-  SESSION_LENGTH // "Optimal 45-minute sessions"
-  DAY_OF_WEEK_PATTERN // "Struggles on Mondays"
-}
-
-model PerformancePrediction {
-  id             String   @id @default(cuid())
-  userId         String
-  predictedFor   DateTime // Date/time this prediction is for
-  predictionType String // "struggle_likelihood", "optimal_study_time"
-  prediction     Json // Prediction details
-  confidence     Float // Model confidence
-  createdAt      DateTime @default(now())
->>>>>>> f0113dfb
-
-model ScenarioResponse {
-  id               String   @id @default(cuid())
-  scenarioId       String
-  userId           String
-  sessionId        String?
-  userChoices      Json // User selections at each stage
-  userReasoning    String   @db.Text
-  score            Int // Overall score 0-100
-  competencyScores Json // { dataGathering, diagnosis, management, clinicalReasoning }
-  timeSpent        Int // seconds
-  respondedAt      DateTime @default(now())
-
-  scenario ClinicalScenario @relation(fields: [scenarioId], references: [id], onDelete: Cascade)
-  user     User             @relation(fields: [userId], references: [id], onDelete: Cascade)
-  session  StudySession?    @relation(fields: [sessionId], references: [id], onDelete: SetNull)
-
-  @@index([scenarioId])
-  @@index([userId])
-  @@index([respondedAt])
-  @@map("scenario_responses")
-}
-
-<<<<<<< HEAD
-model ClinicalReasoningMetric {
-  id               String   @id @default(cuid())
-  userId           String
-  scenarioType     String
-  competencyScores Json // { dataGathering, diagnosis, management, clinicalReasoning }
-  boardExamTopic   String?
-  date             DateTime @default(now())
-
-  user User @relation(fields: [userId], references: [id], onDelete: Cascade)
-=======
-// Story 2.2: Performance tracking time-series data
-model PerformanceMetric {
-  id                  String   @id @default(cuid())
-  userId              String
-  learningObjectiveId String
-  date                DateTime @default(now())
-  retentionScore      Float // 0.0-1.0 from FSRS
-  studyTimeMs         Int // Time spent on this objective today
-  reviewCount         Int // Number of reviews today
-  correctReviews      Int
-  incorrectReviews    Int
-  createdAt           DateTime @default(now())
-
-  // Relations
-  learningObjective LearningObjective @relation(fields: [learningObjectiveId], references: [id], onDelete: Cascade)
->>>>>>> f0113dfb
-
-  @@index([userId, date])
-  @@index([scenarioType])
-  @@index([boardExamTopic])
-  @@map("clinical_reasoning_metrics")
-}
-
-<<<<<<< HEAD
-model MasteryVerification {
-  id               String                  @id @default(cuid())
-  userId           String
-  objectiveId      String
-  status           MasteryStatus           @default(NOT_STARTED)
-  verifiedAt       DateTime? // When mastery was achieved (null if not verified)
-  criteria         Json // Stores verification criteria met: {consecutiveScores: boolean, multipleTypes: boolean, difficultyMatch: boolean, calibrationAccuracy: boolean, timeSpaced: boolean}
-  completedAt      DateTime?
-  createdAt        DateTime                @default(now())
-  updatedAt        DateTime                @updatedAt
-
-  // Relations
-  learningObjective LearningObjective @relation(fields: [objectiveId], references: [id], onDelete: Cascade)
-=======
-// Story 2.3: Intelligent Content Prioritization Algorithm
-model Exam {
-  id             String   @id @default(cuid())
-  userId         String
-  name           String // "Histology Midterm"
-  date           DateTime
-  courseId       String
-  coverageTopics String[] // Tags/topics this exam covers
-  createdAt      DateTime @default(now())
-  updatedAt      DateTime @updatedAt
-
-  // Relations
-  user   User   @relation(fields: [userId], references: [id], onDelete: Cascade)
-  course Course @relation(fields: [courseId], references: [id], onDelete: Cascade)
->>>>>>> f0113dfb
-
-  @@unique([userId, objectiveId]) // One mastery record per user per objective
-  @@index([userId])
-  @@index([objectiveId])
-  @@index([status])
-  @@index([userId, status]) // Query user's in-progress mastery verification
-  @@map("mastery_verifications")
-}
-
-<<<<<<< HEAD
-model AdaptiveSession {
-  id                  String   @id @default(cuid())
-  userId              String
-  sessionId           String? // Link to StudySession if part of broader session
-  initialDifficulty   Int // Starting difficulty level (0-100)
-  currentDifficulty   Int // Current difficulty after adjustments (0-100)
-  irtEstimate         Float? // Theta parameter (knowledge estimate) from IRT model
-  confidenceInterval  Float? // ±X points at 95% confidence (for early stopping)
-  questionCount       Int      @default(0) // Number of questions asked in this adaptive session
-  trajectory          Json? // Array of {questionId, difficulty, score, adjustment} for session summary
-  createdAt           DateTime @default(now())
-  updatedAt           DateTime @updatedAt
-=======
-model CoursePriority {
-  id            String        @id @default(cuid())
-  userId        String
-  courseId      String
-  priorityLevel PriorityLevel @default(MEDIUM)
-  createdAt     DateTime      @default(now())
-  updatedAt     DateTime      @updatedAt
-
-  // Relations
-  user   User   @relation(fields: [userId], references: [id], onDelete: Cascade)
-  course Course @relation(fields: [courseId], references: [id], onDelete: Cascade)
->>>>>>> f0113dfb
-
-  @@index([userId])
-  @@index([sessionId])
-  @@index([userId, createdAt]) // Query recent adaptive sessions
-  @@map("adaptive_sessions")
-}
-
-model CalibrationMetric {
-  id                   String   @id @default(cuid())
-  userId               String
-  objectiveId          String? // Optional: calibration metrics per learning objective
-  date                 DateTime @default(now())
-  avgDelta             Float // Average calibration delta for the period
-  correlationCoeff     Float // Pearson's r correlation coefficient
-  sampleSize           Int // Number of validation responses in this period
-  trend                String? // "improving", "stable", "declining"
-  overconfidentCount   Int      @default(0) // Count of OVERCONFIDENT responses
-  underconfidentCount  Int      @default(0) // Count of UNDERCONFIDENT responses
-  calibratedCount      Int      @default(0) // Count of CALIBRATED responses
-  meanAbsoluteError    Float? // MAE of calibration deltas
-  createdAt            DateTime @default(now())
-
-  @@unique([userId, date, objectiveId])
-  @@index([userId, date])
-  @@index([objectiveId])
-  @@index([correlationCoeff])
-  @@map("calibration_metrics")
-}
-
-<<<<<<< HEAD
-model ControlledFailure {
-  id            String  @id @default(cuid())
-  objectiveId   String
-  userId        String
-  promptId      String // Link to ValidationPrompt
-  responseId    String? // Link to ValidationResponse
-  attemptNumber Int // 1 = initial failure, 2 = first retry, 3 = second retry, etc.
-  isCorrect     Boolean // False for initial failure, track progress on retries
-
-  // Emotion anchoring fields
-  emotionTag    EmotionTag?
-  personalNotes String?     @db.Text // User's personal reflection on what clicked
-
-  // Spaced repetition retry scheduling
-  retestSchedule Json // Array of ISO date strings ["+1d", "+3d", "+7d", "+14d", "+30d"]
-  nextRetryAt    DateTime? // Next scheduled retry date (for query optimization)
-
-  // Tracking
-  createdAt DateTime @default(now())
-  updatedAt DateTime @updatedAt
-=======
-model PriorityFeedback {
-  id                String         @id @default(cuid())
-  userId            String
-  objectiveId       String
-  suggestedPriority Float // What algorithm suggested
-  userFeedback      FeedbackRating
-  notes             String?        @db.Text
-  createdAt         DateTime       @default(now())
->>>>>>> f0113dfb
-
-  // Relations
-  learningObjective LearningObjective @relation(fields: [objectiveId], references: [id], onDelete: Cascade)
-
-  // Performance indexes (Story context constraint #6)
-  @@index([userId, objectiveId]) // Query failures by user and concept
-  @@index([nextRetryAt]) // Query pending retries efficiently
-  @@index([userId, nextRetryAt]) // User's pending retries
-  @@map("controlled_failures")
-}
-
-model FailurePattern {
-  id                 String   @id @default(cuid())
-  userId             String
-  patternType        String // "category_cluster", "systematic_error", "temporal_pattern"
-  affectedObjectives Json // Array of objectiveId strings that exhibit this pattern
-  patternDescription String   @db.Text // Human-readable description (e.g., "Confuses ACE inhibitors vs ARBs")
-  remediation        String   @db.Text // Suggested remediation strategy
-  confidence         Float    @default(0.5) // 0.0-1.0 confidence in pattern detection
-  detectedAt         DateTime @default(now())
-  lastSeenAt         DateTime @default(now()) // Last time this pattern was observed
-
-  // Relations tracking
-  @@index([userId])
-  @@index([patternType])
-  @@index([userId, lastSeenAt]) // Query recent patterns for dashboard
-  @@map("failure_patterns")
-}
-
-<<<<<<< HEAD
-model UnderstandingPrediction {
-  id                  String   @id @default(cuid())
-  userId              String
-  objectiveId         String
-  predictionType      String // EXAM_SUCCESS, FORGETTING_RISK, MASTERY_DATE
-  predictedValue      Float
-  confidenceInterval  Json // { lower: number, upper: number }
-  predictedAt         DateTime @default(now())
-  actualValue         Float?
-  accuracy            Float?
-=======
-// ============================================
-// SUBSYSTEM 6: Gamification
-// ============================================
-
-model Streak {
-  id               String    @id @default(cuid())
-  userId           String    @unique
-  currentStreak    Int       @default(0) // Consecutive days with study activity
-  longestStreak    Int       @default(0) // Personal best streak
-  lastStudyDate    DateTime?
-  freezesRemaining Int       @default(2) // Streak protection tokens
-  freezeUsedDates  String[] // ISO date strings of freeze usage
-  createdAt        DateTime  @default(now())
-  updatedAt        DateTime  @updatedAt
-
-  // Relations
-  user User @relation(fields: [userId], references: [id], onDelete: Cascade)
->>>>>>> f0113dfb
-
-  @@index([userId])
-  @@index([objectiveId])
-  @@index([predictedAt])
-  @@map("understanding_predictions")
-}
-
-<<<<<<< HEAD
-model PeerBenchmark {
-  id           String   @id @default(cuid())
-  objectiveId  String
-  metric       String // comprehension_score, reasoning_score, etc
-  percentile25 Float
-  percentile50 Float
-  percentile75 Float
-  mean         Float
-  stdDev       Float
-  sampleSize   Int
-  calculatedAt DateTime @default(now())
-
-  @@unique([objectiveId, metric])
-  @@index([objectiveId])
-  @@map("peer_benchmarks")
-}
-
-model DailyInsight {
-  id                  String    @id @default(cuid())
-  userId              String
-  date                DateTime
-  insightType         String // daily_priority, weekly_top3, etc
-  message             String
-  recommendedActions  Json // string[]
-  priority            Int // 1-10
-  dismissed           Boolean   @default(false)
-=======
-model Achievement {
-  id          String          @id @default(cuid())
-  userId      String
-  type        AchievementType
-  name        String // "7-Day Warrior", "First Objective"
-  description String          @db.Text
-  tier        AchievementTier @default(BRONZE)
-  earnedAt    DateTime        @default(now())
-  metadata    Json? // Additional achievement data (e.g., { "streakDays": 7 })
-
-  // Relations
-  user User @relation(fields: [userId], references: [id], onDelete: Cascade)
->>>>>>> f0113dfb
-
-  @@index([userId])
-  @@index([date])
-  @@map("daily_insights")
-}
-
-<<<<<<< HEAD
-model UnderstandingBehavioralPattern {
-  id              String                @id @default(cuid())
-  userId          String
-  patternType     BehavioralPatternType
-  patternData     Json
-  confidence      Float
-  firstDetectedAt DateTime              @default(now())
-  lastSeenAt      DateTime              @default(now())
-=======
-enum AchievementType {
-  STREAK_MILESTONE // 7, 30, 100 day streaks
-  OBJECTIVES_COMPLETED // 10, 50, 100 objectives
-  CARDS_MASTERED // Cards reaching MASTERED state
-  PERFECT_SESSION // Session with 100% accuracy
-  EARLY_BIRD // Study before 8 AM
-  NIGHT_OWL // Study after 10 PM
-}
->>>>>>> f0113dfb
-
-  insights InsightPattern[]
-
-  @@index([userId])
-  @@index([patternType])
-  @@index([confidence])
-  @@map("behavioral_patterns")
-}
-
-<<<<<<< HEAD
-model DailyUnderstandingInsight {
-  id             String      @id @default(cuid())
-  userId         String
-  insightType    InsightType
-  message        String      @db.Text
-  actionable     Boolean     @default(true)
-  priority       Int         @default(5)
-  createdAt      DateTime    @default(now())
-  acknowledgedAt DateTime?
-
-  patterns InsightPattern[]
-=======
-model StudyGoal {
-  id              String     @id @default(cuid())
-  userId          String
-  goalType        GoalType
-  targetValue     Int // Minutes or objectives count
-  currentProgress Int        @default(0)
-  period          GoalPeriod
-  startDate       DateTime
-  endDate         DateTime
-  isCompleted     Boolean    @default(false)
-  completedAt     DateTime?
-  createdAt       DateTime   @default(now())
-
-  // Relations
-  user User @relation(fields: [userId], references: [id], onDelete: Cascade)
->>>>>>> f0113dfb
-
-  @@index([userId])
-  @@index([createdAt])
-  @@index([acknowledgedAt])
-  @@map("behavioral_insights")
-}
-
-<<<<<<< HEAD
-model UnderstandingInsightPattern {
-  id        String @id @default(cuid())
-  insightId String
-  patternId String
-=======
-enum GoalType {
-  TIME_BASED // Minutes studied
-  OBJECTIVE_BASED // Objectives completed
-  REVIEW_BASED // Cards reviewed
-}
->>>>>>> f0113dfb
-
-  insight DailyUnderstandingInsight @relation(fields: [insightId], references: [id], onDelete: Cascade)
-  pattern UnderstandingBehavioralPattern @relation(fields: [patternId], references: [id], onDelete: Cascade)
-
-  @@unique([insightId, patternId])
-  @@index([insightId])
-  @@index([patternId])
-  @@map("insight_patterns")
-}
-
 // ============================================
 // Story 5.1: Learning Pattern Recognition
 // ============================================
 
-<<<<<<< HEAD
 model BehavioralPattern {
   id              String                @id @default(cuid())
   userId          String
@@ -1431,23 +390,6 @@
   detectedAt      DateTime              @default(now()) // Alias for firstDetectedAt for backward compatibility
 
   insightPatterns InsightPattern[]
-=======
-model MissionAnalytics {
-  id     String          @id @default(cuid())
-  userId String
-  date   DateTime        @default(now())
-  period AnalyticsPeriod // DAILY, WEEKLY, MONTHLY
-
-  missionsGenerated   Int
-  missionsCompleted   Int
-  missionsSkipped     Int
-  avgCompletionRate   Float // 0.0-1.0
-  avgTimeAccuracy     Float // 1.0 - abs(actual-estimated)/estimated
-  avgDifficultyRating Float // User feedback 1-5
-  avgSuccessScore     Float // Composite mission success metric
-
-  createdAt DateTime @default(now())
->>>>>>> f0113dfb
 
   @@index([userId])
   @@index([patternType])
@@ -1571,7 +513,6 @@
   @@map("exams")
 }
 
-<<<<<<< HEAD
 model CoursePriority {
   id            String        @id @default(cuid())
   userId        String
@@ -1627,22 +568,6 @@
   earnedAt    DateTime        @default(now())
   metadata    Json?
   user        User            @relation(fields: [userId], references: [id], onDelete: Cascade)
-=======
-model MissionFeedback {
-  id        String @id @default(cuid())
-  userId    String
-  missionId String
-
-  helpfulnessRating      Int // 1-5: Did this mission help you learn?
-  relevanceScore         Int // 1-5: Were objectives relevant to your goals?
-  paceRating             PaceRating
-  improvementSuggestions String?    @db.Text
-
-  submittedAt DateTime @default(now())
-
-  // Relations
-  mission Mission @relation(fields: [missionId], references: [id], onDelete: Cascade)
->>>>>>> f0113dfb
 
   @@index([userId])
   @@index([type])
@@ -1709,25 +634,15 @@
   currentStreak     Int       @default(0)
   longestStreak     Int       @default(0)
   lastCompletedDate DateTime?
-<<<<<<< HEAD
   createdAt         DateTime  @default(now())
   updatedAt         DateTime  @updatedAt
   user              User      @relation(fields: [userId], references: [id], onDelete: Cascade)
-=======
-
-  createdAt DateTime @default(now())
-  updatedAt DateTime @updatedAt
-
-  // Relations
-  user User @relation(fields: [userId], references: [id], onDelete: Cascade)
->>>>>>> f0113dfb
 
   @@index([userId])
   @@map("mission_streaks")
 }
 
 model MissionReview {
-<<<<<<< HEAD
   id              String       @id @default(cuid())
   userId          String
   period          ReviewPeriod
@@ -1739,30 +654,12 @@
   recommendations Json
   generatedAt     DateTime     @default(now())
   user            User         @relation(fields: [userId], references: [id], onDelete: Cascade)
-=======
-  id        String       @id @default(cuid())
-  userId    String
-  period    ReviewPeriod // WEEK, MONTH
-  startDate DateTime
-  endDate   DateTime
-
-  summary         Json // { missionsCompleted, totalTime, avgSuccessScore }
-  highlights      Json // { longestStreak, bestPerformance, topObjectives[] }
-  insights        Json // { patterns[], correlations[], improvements[] }
-  recommendations Json // { actionItems[], adjustments[] }
-
-  generatedAt DateTime @default(now())
-
-  // Relations
-  user User @relation(fields: [userId], references: [id], onDelete: Cascade)
->>>>>>> f0113dfb
 
   @@unique([userId, period, startDate])
   @@index([userId, generatedAt])
   @@map("mission_reviews")
 }
 
-<<<<<<< HEAD
 model conflict_flags {
   id             String     @id
   conflictId     String?
@@ -1956,6 +853,227 @@
   @@index([userId])
 }
 
+// ============================================
+// Epic 4: Understanding Validation Models
+// ============================================
+
+model AdaptiveSession {
+  id                  String   @id @default(cuid())
+  userId              String
+  sessionId           String? // Link to StudySession if part of broader session
+  initialDifficulty   Int // Starting difficulty level (0-100)
+  currentDifficulty   Int // Current difficulty after adjustments (0-100)
+  irtEstimate         Float? // Theta parameter (knowledge estimate) from IRT model
+  confidenceInterval  Float? // ±X points at 95% confidence (for early stopping)
+  questionCount       Int      @default(0) // Number of questions asked in this adaptive session
+  trajectory          Json? // Array of {questionId, difficulty, score, adjustment} for session summary
+  createdAt           DateTime @default(now())
+  updatedAt           DateTime @updatedAt
+
+  @@index([userId])
+  @@index([sessionId])
+  @@index([userId, createdAt]) // Query recent adaptive sessions
+  @@map("adaptive_sessions")
+}
+
+model CalibrationMetric {
+  id                   String   @id @default(cuid())
+  userId               String
+  objectiveId          String? // Optional: calibration metrics per learning objective
+  date                 DateTime @default(now())
+  avgDelta             Float // Average calibration delta for the period
+  correlationCoeff     Float // Pearson's r correlation coefficient
+  sampleSize           Int // Number of validation responses in this period
+  trend                String? // "improving", "stable", "declining"
+  overconfidentCount   Int      @default(0) // Count of OVERCONFIDENT responses
+  underconfidentCount  Int      @default(0) // Count of UNDERCONFIDENT responses
+  calibratedCount      Int      @default(0) // Count of CALIBRATED responses
+  meanAbsoluteError    Float? // MAE of calibration deltas
+  createdAt            DateTime @default(now())
+
+  @@unique([userId, date, objectiveId])
+  @@index([userId, date])
+  @@index([objectiveId])
+  @@index([correlationCoeff])
+  @@map("calibration_metrics")
+}
+
+model ClinicalReasoningMetric {
+  id               String   @id @default(cuid())
+  userId           String
+  scenarioType     String
+  competencyScores Json // { dataGathering, diagnosis, management, clinicalReasoning }
+  boardExamTopic   String?
+  date             DateTime @default(now())
+
+  user User @relation(fields: [userId], references: [id], onDelete: Cascade)
+
+  @@index([userId, date])
+  @@index([scenarioType])
+  @@index([boardExamTopic])
+  @@map("clinical_reasoning_metrics")
+}
+
+model ClinicalScenario {
+  id             String       @id @default(cuid())
+  objectiveId    String
+  scenarioType   ScenarioType
+  difficulty     String // BASIC, INTERMEDIATE, ADVANCED
+  caseText       Json // Multi-stage case structure
+  boardExamTopic String?
+  createdAt      DateTime     @default(now())
+
+  objective LearningObjective  @relation(fields: [objectiveId], references: [id], onDelete: Cascade)
+  responses ScenarioResponse[]
+
+  @@index([objectiveId])
+  @@index([boardExamTopic])
+  @@index([createdAt])
+  @@map("clinical_scenarios")
+}
+
+model ControlledFailure {
+  id            String  @id @default(cuid())
+  objectiveId   String
+  userId        String
+  promptId      String // Link to ValidationPrompt
+  responseId    String? // Link to ValidationResponse
+  attemptNumber Int // 1 = initial failure, 2 = first retry, 3 = second retry, etc.
+  isCorrect     Boolean // False for initial failure, track progress on retries
+
+  // Emotion anchoring fields
+  emotionTag    EmotionTag?
+  personalNotes String?     @db.Text // User's personal reflection on what clicked
+
+  // Spaced repetition retry scheduling
+  retestSchedule Json // Array of ISO date strings ["+1d", "+3d", "+7d", "+14d", "+30d"]
+  nextRetryAt    DateTime? // Next scheduled retry date (for query optimization)
+
+  // Tracking
+  createdAt DateTime @default(now())
+  updatedAt DateTime @updatedAt
+
+  // Relations
+  learningObjective LearningObjective @relation(fields: [objectiveId], references: [id], onDelete: Cascade)
+
+  // Performance indexes (Story context constraint #6)
+  @@index([userId, objectiveId]) // Query failures by user and concept
+  @@index([nextRetryAt]) // Query pending retries efficiently
+  @@index([userId, nextRetryAt]) // User's pending retries
+  @@map("controlled_failures")
+}
+
+model DailyInsight {
+  id                  String    @id @default(cuid())
+  userId              String
+  date                DateTime
+  insightType         String // daily_priority, weekly_top3, etc
+  message             String
+  recommendedActions  Json // string[]
+  priority            Int // 1-10
+  dismissed           Boolean   @default(false)
+
+  @@index([userId])
+  @@index([date])
+  @@map("daily_insights")
+}
+
+model FailurePattern {
+  id                 String   @id @default(cuid())
+  userId             String
+  patternType        String // "category_cluster", "systematic_error", "temporal_pattern"
+  affectedObjectives Json // Array of objectiveId strings that exhibit this pattern
+  patternDescription String   @db.Text // Human-readable description (e.g., "Confuses ACE inhibitors vs ARBs")
+  remediation        String   @db.Text // Suggested remediation strategy
+  confidence         Float    @default(0.5) // 0.0-1.0 confidence in pattern detection
+  detectedAt         DateTime @default(now())
+  lastSeenAt         DateTime @default(now()) // Last time this pattern was observed
+
+  // Relations tracking
+  @@index([userId])
+  @@index([patternType])
+  @@index([userId, lastSeenAt]) // Query recent patterns for dashboard
+  @@map("failure_patterns")
+}
+
+model MasteryVerification {
+  id               String                  @id @default(cuid())
+  userId           String
+  objectiveId      String
+  status           MasteryStatus           @default(NOT_STARTED)
+  verifiedAt       DateTime? // When mastery was achieved (null if not verified)
+  criteria         Json // Stores verification criteria met: {consecutiveScores: boolean, multipleTypes: boolean, difficultyMatch: boolean, calibrationAccuracy: boolean, timeSpaced: boolean}
+  completedAt      DateTime?
+  createdAt        DateTime                @default(now())
+  updatedAt        DateTime                @updatedAt
+
+  // Relations
+  learningObjective LearningObjective @relation(fields: [objectiveId], references: [id], onDelete: Cascade)
+
+  @@unique([userId, objectiveId]) // One mastery record per user per objective
+  @@index([userId])
+  @@index([objectiveId])
+  @@index([status])
+  @@index([userId, status]) // Query user's in-progress mastery verification
+  @@map("mastery_verifications")
+}
+
+model PeerBenchmark {
+  id           String   @id @default(cuid())
+  objectiveId  String
+  metric       String // comprehension_score, reasoning_score, etc
+  percentile25 Float
+  percentile50 Float
+  percentile75 Float
+  mean         Float
+  stdDev       Float
+  sampleSize   Int
+  calculatedAt DateTime @default(now())
+
+  @@unique([objectiveId, metric])
+  @@index([objectiveId])
+  @@map("peer_benchmarks")
+}
+
+model ScenarioResponse {
+  id               String   @id @default(cuid())
+  scenarioId       String
+  userId           String
+  sessionId        String?
+  userChoices      Json // User selections at each stage
+  userReasoning    String   @db.Text
+  score            Int // Overall score 0-100
+  competencyScores Json // { dataGathering, diagnosis, management, clinicalReasoning }
+  timeSpent        Int // seconds
+  respondedAt      DateTime @default(now())
+
+  scenario ClinicalScenario @relation(fields: [scenarioId], references: [id], onDelete: Cascade)
+  user     User             @relation(fields: [userId], references: [id], onDelete: Cascade)
+  session  StudySession?    @relation(fields: [sessionId], references: [id], onDelete: SetNull)
+
+  @@index([scenarioId])
+  @@index([userId])
+  @@index([respondedAt])
+  @@map("scenario_responses")
+}
+
+model UnderstandingPrediction {
+  id                  String   @id @default(cuid())
+  userId              String
+  objectiveId         String
+  predictionType      String // EXAM_SUCCESS, FORGETTING_RISK, MASTERY_DATE
+  predictedValue      Float
+  confidenceInterval  Json // { lower: number, upper: number }
+  predictedAt         DateTime @default(now())
+  actualValue         Float?
+  accuracy            Float?
+
+  @@index([userId])
+  @@index([objectiveId])
+  @@index([predictedAt])
+  @@map("understanding_predictions")
+}
+
 enum ProcessingStatus {
   PENDING
   PROCESSING
@@ -2029,41 +1147,11 @@
 }
 
 enum PatternType {
-=======
-enum ReviewPeriod {
-  WEEK
-  MONTH
-}
-
-// ============================================
-// Story 5.1: Behavioral Pattern Analysis
-// ============================================
-
-model BehavioralPattern {
-  id              String                @id @default(cuid())
-  userId          String
-  patternType     BehavioralPatternType
-  patternData     Json
-  confidence      Float
-  firstDetectedAt DateTime              @default(now())
-  lastSeenAt      DateTime              @default(now())
-
-  insights InsightPattern[]
-
-  @@index([userId])
-  @@index([patternType])
-  @@index([confidence])
-  @@map("behavioral_patterns")
-}
-
-enum BehavioralPatternType {
->>>>>>> f0113dfb
   OPTIMAL_STUDY_TIME
   STRUGGLE_TOPIC
   CONTENT_PREFERENCE
   SESSION_LENGTH
   DAY_OF_WEEK_PATTERN
-<<<<<<< HEAD
 }
 
 enum PriorityLevel {
@@ -2126,9 +1214,6 @@
 
 enum BehavioralPatternType {
   OPTIMAL_STUDY_TIME
-=======
-  PERFORMANCE_CORRELATION
->>>>>>> f0113dfb
   SESSION_DURATION_PREFERENCE
   CONTENT_TYPE_PREFERENCE
   PERFORMANCE_PEAK
@@ -2136,7 +1221,6 @@
   FORGETTING_CURVE
 }
 
-<<<<<<< HEAD
 enum InsightType {
   STUDY_TIME_OPTIMIZATION
   SESSION_LENGTH_ADJUSTMENT
@@ -2798,9 +1882,6 @@
   FAILED
 }
 
-// Epic 4 Enums
-
-
 model StruggleIndicator {
   id                  String        @id @default(cuid())
   userId              String
@@ -2934,127 +2015,32 @@
 
   @@index([userId])
   @@map("stress_response_patterns")
-=======
-model BehavioralInsight {
-  id             String      @id @default(cuid())
-  userId         String
-  insightType    InsightType
-  message        String      @db.Text
-  actionable     Boolean     @default(true)
-  priority       Int         @default(5)
-  createdAt      DateTime    @default(now())
-  acknowledgedAt DateTime?
-
-  patterns InsightPattern[]
-
-  @@index([userId])
-  @@index([createdAt])
-  @@index([acknowledgedAt])
-  @@map("behavioral_insights")
-}
-
-enum InsightType {
-  STUDY_TIME_OPTIMIZATION
-  CONTENT_DIFFICULTY_MATCH
-  ENGAGEMENT_BOOST
-  PERFORMANCE_IMPROVEMENT
-  SESSION_LENGTH_ADJUSTMENT
-  CONTENT_PREFERENCE
-  RETENTION_STRATEGY
-}
-
-model InsightPattern {
-  id        String @id @default(cuid())
-  insightId String
-  patternId String
-
-  insight BehavioralInsight @relation(fields: [insightId], references: [id], onDelete: Cascade)
-  pattern BehavioralPattern @relation(fields: [patternId], references: [id], onDelete: Cascade)
-
-  @@unique([insightId, patternId])
-  @@index([insightId])
-  @@index([patternId])
-  @@map("insight_patterns")
-}
-
-model UserLearningProfile {
-  id          String   @id @default(cuid())
-  userId      String   @unique
-  profileData Json
-  lastUpdated DateTime @default(now())
-
-  @@index([userId])
-  @@map("user_learning_profiles")
-}
-
-enum CompletionQuality {
-  EXCELLENT
-  GOOD
-  FAIR
-  POOR
-  RUSHED
-  NORMAL
-  THOROUGH
-}
-
-enum EngagementLevel {
-  VERY_HIGH
-  HIGH
-  MEDIUM
-  LOW
-  VERY_LOW
-}
-
-// ============================================
-// Story 4.6: Comprehensive Understanding Analytics
-// ============================================
-
-model UnderstandingPrediction {
-  id                  String   @id @default(cuid())
-  userId              String
-  objectiveId         String
-  predictionType      String // EXAM_SUCCESS, FORGETTING_RISK, MASTERY_DATE
-  predictedValue      Float
-  confidenceInterval  Json // { lower: number, upper: number }
-  predictedAt         DateTime @default(now())
-  actualValue         Float?
-  accuracy            Float?
-
-  @@index([userId])
-  @@index([objectiveId])
-  @@index([predictedAt])
-  @@map("understanding_predictions")
-}
-
-model PeerBenchmark {
-  id           String   @id @default(cuid())
-  objectiveId  String
-  metric       String // comprehension_score, reasoning_score, etc
-  percentile25 Float
-  percentile50 Float
-  percentile75 Float
-  mean         Float
-  stdDev       Float
-  sampleSize   Int
-  calculatedAt DateTime @default(now())
-
-  @@unique([objectiveId, metric])
-  @@index([objectiveId])
-  @@map("peer_benchmarks")
-}
-
-model DailyInsight {
-  id                  String    @id @default(cuid())
-  userId              String
-  date                DateTime
-  insightType         String // daily_priority, weekly_top3, etc
-  message             String
-  recommendedActions  Json // string[]
-  priority            Int // 1-10
-  dismissed           Boolean   @default(false)
-
-  @@index([userId])
-  @@index([date])
-  @@map("daily_insights")
->>>>>>> f0113dfb
+}
+
+// Epic 4 Enums
+enum CalibrationCategory {
+  OVERCONFIDENT // confidence > actual score + 15
+  UNDERCONFIDENT // confidence < actual score - 15
+  CALIBRATED // abs(confidence - score) <= 15
+  UNKNOWN // Insufficient data
+}
+
+enum EmotionTag {
+  SURPRISE
+  CONFUSION
+  FRUSTRATION
+  AHA_MOMENT
+}
+
+enum MasteryStatus {
+  NOT_STARTED
+  IN_PROGRESS
+  VERIFIED
+}
+
+enum ScenarioType {
+  DIAGNOSIS
+  MANAGEMENT
+  DIFFERENTIAL
+  COMPLICATIONS
 }