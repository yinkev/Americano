/**
 * PerformanceCorrelationChart Component
 * Story 5.6: Behavioral Insights Dashboard - Task 3 (Performance Correlation)
 *
 * Epic 5 UI Transformation:
 * - OKLCH colors for scatter plot and significance markers (no gradients)
 * - Design tokens from /lib/design-tokens.ts
 * - Typography system (font-heading, precise text sizes)
 * - Glassmorphism effects (bg-white/80 backdrop-blur-md)
 *
<<<<<<< HEAD
 * Displays scatter plot showing correlation between behavioral scores and academic performance.
 * - X-axis: Behavioral composite score (0-100)
 * - Y-axis: Academic performance score (0-100)
 * - Tooltips surface individual study dates and score pairs
 * - Summary badges highlight coefficient, p-value, and interpretation
=======
 * Displays scatter plot showing correlation between behavioral patterns and academic performance.
 * - X-axis: Behavioral score (0-100)
 * - Y-axis: Academic score (0-100)
 * - Points represent paired weekly observations
 * - Interactive tooltips show series-level Pearson r and p-value
>>>>>>> 1c9a8719
 */

'use client'

import { format } from 'date-fns'
import { AlertCircle } from 'lucide-react'
import { useEffect, useMemo, useState } from 'react'
import {
  CartesianGrid,
  Legend,
  ResponsiveContainer,
  Scatter,
  ScatterChart,
  Tooltip,
  XAxis,
  YAxis,
} from 'recharts'
import type { TooltipProps } from 'recharts'
import { Badge } from '@/components/ui/badge'
import { Card, CardContent, CardDescription, CardHeader, CardTitle } from '@/components/ui/card'
import { colors, typography } from '@/lib/design-tokens'

<<<<<<< HEAD
interface CorrelationPoint {
=======
interface TimeSeriesPoint {
>>>>>>> 1c9a8719
  date: string
  behavioralScore: number
  academicScore: number
}

<<<<<<< HEAD
interface CorrelationSummary {
  coefficient: number
  pValue: number
  interpretation: string
}

interface CorrelationQuality {
=======
interface DataQuality {
>>>>>>> 1c9a8719
  sampleSize: number
  weeksOfData: number
  missingDataPoints: number
}

<<<<<<< HEAD
interface PerformanceCorrelationChartProps {
  userId: string | null
  isLoading?: boolean
}

// Transform data for scatter plot
const transformData = (points: CorrelationPoint[]) =>
  points.map((point) => ({
    x: point.behavioralScore,
    y: point.academicScore,
    date: point.date,
  }))

// Custom tooltip component
const CustomTooltip = ({ active, payload }: TooltipProps<number, string>) => {
  if (!active || !payload || payload.length === 0) {
    return null
  }

  const data = payload[0]?.payload as { x: number; y: number; date: string } | undefined

  if (!data) {
    return null
=======
interface CorrelationData {
  coefficient: number
  pValue: number
  interpretation: string
  confidenceInterval: [number, number]
  timeSeriesData: TimeSeriesPoint[]
  insights: string[]
  dataQuality: DataQuality
}

interface ScatterPoint {
  x: number
  y: number
  behavioralScore: number
  academicScore: number
  dateLabel: string
  coefficient: number
  pValue: number
  sampleSize: number
}

interface PerformanceCorrelationChartProps {
  userId: string
  isLoading?: boolean
}

// Custom tooltip component
const CustomTooltip = (props: any) => {
  const { active, payload } = props
  if (active && payload && payload.length > 0) {
    const data = payload[0].payload
    return (
      <div className="bg-white/95 backdrop-blur-md border border-white/20 rounded-lg p-4 shadow-lg">
        <p className="font-semibold text-sm mb-2">{data.dateLabel}</p>
        <div className="space-y-1 text-xs">
          <p>
            <span className="text-muted-foreground">Behavioral Score: </span>
            <span className="font-medium">{data.behavioralScore.toFixed(1)}</span>
          </p>
          <p>
            <span className="text-muted-foreground">Academic Score: </span>
            <span className="font-medium">{data.academicScore.toFixed(1)}</span>
          </p>
          <p>
            <span className="text-muted-foreground">Series Pearson r: </span>
            <span className="font-medium">{data.coefficient.toFixed(3)}</span>
          </p>
          <p>
            <span className="text-muted-foreground">Series p-value: </span>
            <span className="font-medium">{data.pValue.toFixed(4)}</span>
          </p>
          <Badge className="bg-primary text-primary-foreground mt-2">
            Sample Size: {data.sampleSize}
          </Badge>
        </div>
      </div>
    )
>>>>>>> 1c9a8719
  }

  return (
    <div className="bg-white/95 backdrop-blur-md border border-white/20 rounded-lg p-4 shadow-lg">
      <div className="space-y-1 text-xs">
        <p>
          <span className="text-muted-foreground">Study Date: </span>
          <span className="font-medium">{format(new Date(data.date), 'MMM d, yyyy')}</span>
        </p>
        <p>
          <span className="text-muted-foreground">Behavioral Score: </span>
          <span className="font-medium">{data.x.toFixed(1)}</span>
        </p>
        <p>
          <span className="text-muted-foreground">Academic Score: </span>
          <span className="font-medium">{data.y.toFixed(1)}</span>
        </p>
      </div>
    </div>
  )
}

export function PerformanceCorrelationChart({
  userId,
  isLoading: isLoadingProp = false,
}: PerformanceCorrelationChartProps) {
<<<<<<< HEAD
  const [points, setPoints] = useState<CorrelationPoint[]>([])
  const [summary, setSummary] = useState<CorrelationSummary | null>(null)
  const [quality, setQuality] = useState<CorrelationQuality | null>(null)
  const [insights, setInsights] = useState<string[]>([])
=======
  const [correlationData, setCorrelationData] = useState<CorrelationData | null>(null)
>>>>>>> 1c9a8719
  const [isLoading, setIsLoading] = useState(true)
  const [error, setError] = useState<string | null>(null)

  useEffect(() => {
    if (!userId) {
      setPoints([])
      setSummary(null)
      setQuality(null)
      setInsights([])
      setError(null)
      setIsLoading(false)
      return
    }

    let isMounted = true

    const fetchCorrelations = async () => {
      try {
        setIsLoading(true)
        setError(null)
        const response = await fetch(
          `/api/analytics/behavioral-insights/correlation?userId=${encodeURIComponent(userId)}`,
        )

        if (!response.ok) {
          throw new Error('Failed to fetch correlation data')
        }

<<<<<<< HEAD
        const body = await response.json()
        if (!isMounted) {
          return
        }

        if (body.success && body.data) {
          const result = body.data
          const series = Array.isArray(result.timeSeriesData) ? result.timeSeriesData : []
          setPoints(series)

          if (typeof result.coefficient === 'number' && typeof result.pValue === 'number') {
            setSummary({
              coefficient: result.coefficient,
              pValue: result.pValue,
              interpretation: result.interpretation ?? 'Correlation analysis ready',
            })
          } else {
            setSummary(null)
          }

          if (
            result.dataQuality &&
            typeof result.dataQuality.sampleSize === 'number' &&
            typeof result.dataQuality.weeksOfData === 'number'
          ) {
            setQuality({
              sampleSize: result.dataQuality.sampleSize,
              weeksOfData: result.dataQuality.weeksOfData,
              missingDataPoints: result.dataQuality.missingDataPoints ?? 0,
            })
          } else {
            setQuality(null)
          }

          setInsights(Array.isArray(result.insights) ? result.insights : [])
        } else {
          throw new Error('Invalid response format')
=======
        const json = await response.json()
        if (!json.success) {
          throw new Error(json.error ?? 'Invalid response format')
>>>>>>> 1c9a8719
        }

        const { data } = json as { data: CorrelationData }
        setCorrelationData(data)
      } catch (err) {
        if (isMounted) {
          setError(err instanceof Error ? err.message : 'Unknown error')
        }
      } finally {
        if (isMounted) {
          setIsLoading(false)
        }
      }
    }

    fetchCorrelations()
    return () => {
      isMounted = false
    }
  }, [userId])

  const chartData = useMemo(() => transformData(points), [points])

  // Empty state
<<<<<<< HEAD
  if (!isLoading && !isLoadingProp && chartData.length === 0 && !error) {
=======
  if (!isLoading && !isLoadingProp && !error && !correlationData) {
>>>>>>> 1c9a8719
    return (
      <Card className="bg-white/80 backdrop-blur-md shadow-sm">
        <CardContent className="flex flex-col items-center justify-center py-12">
          <AlertCircle className="size-12 text-muted-foreground mb-4" />
          <h3 className={`${typography.heading.h3} mb-2`}>No Correlation Data</h3>
          <p className={`${typography.body.base} text-muted-foreground text-center max-w-md`}>
            Complete more study sessions to analyze the relationship between your behavior scores and
            performance outcomes.
          </p>
        </CardContent>
      </Card>
    )
  }

  // Error state
  if (error) {
    return (
      <Card
        className="bg-white/80 backdrop-blur-md shadow-sm border"
        style={{ borderColor: colors.alert }}
      >
        <CardContent className="flex flex-col items-center justify-center py-12">
          <AlertCircle className="size-12 mb-4" style={{ color: colors.alert }} />
          <h3 className={`${typography.heading.h3} mb-2`}>Error Loading Data</h3>
          <p className={`${typography.body.base} text-muted-foreground text-center`}>{error}</p>
        </CardContent>
      </Card>
    )
  }

  // Loading state
  if (isLoading || isLoadingProp) {
    return (
      <Card className="bg-white/80 backdrop-blur-md shadow-sm animate-pulse">
        <CardHeader>
          <div className="h-6 rounded w-1/3 mb-2" style={{ backgroundColor: 'oklch(0.9 0.02 230)' }} />
          <div className="h-4 rounded w-1/2" style={{ backgroundColor: 'oklch(0.92 0.02 230)' }} />
        </CardHeader>
        <CardContent>
          <div className="h-80 rounded" style={{ backgroundColor: 'oklch(0.94 0.02 230)' }} />
        </CardContent>
      </Card>
    )
  }

<<<<<<< HEAD
=======
  const chartData = useMemo<ScatterPoint[]>(() => {
    if (!correlationData) {
      return []
    }

    return correlationData.timeSeriesData.map((point) => {
      const date = new Date(point.date)
      const isValidDate = !Number.isNaN(date.getTime())

      return {
        x: point.behavioralScore,
        y: point.academicScore,
        behavioralScore: point.behavioralScore,
        academicScore: point.academicScore,
        dateLabel: isValidDate ? date.toLocaleDateString() : point.date,
        coefficient: correlationData.coefficient,
        pValue: correlationData.pValue,
        sampleSize: correlationData.dataQuality.sampleSize,
      }
    })
  }, [correlationData])

  if (!correlationData) {
    return null
  }

>>>>>>> 1c9a8719
  return (
    <Card className="bg-white/80 backdrop-blur-md shadow-sm">
      <CardHeader className="space-y-3">
        <CardTitle className={typography.heading.h2}>Behavior vs Academic Performance</CardTitle>
        <CardDescription className={`${typography.body.base} mt-1`}>
          Explore how shifts in behavioral scores align with academic results over time.
        </CardDescription>
        {summary && (
          <div className="flex flex-wrap items-center gap-2 text-sm">
            <Badge className="bg-blue-600 text-white">Pearson r: {summary.coefficient.toFixed(2)}</Badge>
            <Badge className="bg-purple-600 text-white">p-value: {summary.pValue.toFixed(3)}</Badge>
            <span className="text-muted-foreground">{summary.interpretation}</span>
          </div>
        )}
      </CardHeader>
<<<<<<< HEAD
      <CardContent className="space-y-6">
        <div className="h-80">
          <ResponsiveContainer width="100%" height="100%">
            <ScatterChart margin={{ top: 20, right: 20, bottom: 20, left: 20 }}>
              <CartesianGrid strokeDasharray="3 3" stroke="oklch(0.9 0 0)" />
              <XAxis
                type="number"
                dataKey="x"
                name="Behavioral Score"
                domain={[0, 100]}
                tick={{ fill: 'oklch(0.5 0.05 220)' }}
                label={{
                  value: 'Behavioral Score',
                  position: 'insideBottom',
                  offset: -10,
                  style: { fill: 'oklch(0.5 0.05 220)' },
                }}
              />
              <YAxis
                type="number"
                dataKey="y"
                name="Academic Score"
                domain={[0, 100]}
                tick={{ fill: 'oklch(0.5 0.05 220)' }}
                label={{
                  value: 'Academic Score',
                  angle: -90,
                  position: 'insideLeft',
                  style: { fill: 'oklch(0.5 0.05 220)' },
                }}
              />
              <Tooltip content={<CustomTooltip />} cursor={{ strokeDasharray: '3 3' }} />
              <Legend verticalAlign="top" height={36} />
              <Scatter
                name="Study Sessions"
                data={chartData}
                fill="oklch(0.7 0.15 140)"
                opacity={0.75}
              />
            </ScatterChart>
          </ResponsiveContainer>
=======
      <CardContent>
        {/* Chart */}
        <ResponsiveContainer width="100%" height={400}>
          <ScatterChart margin={{ top: 20, right: 20, bottom: 20, left: 20 }}>
            <CartesianGrid strokeDasharray="3 3" stroke="oklch(0.9 0 0)" />
            <XAxis
              type="number"
              dataKey="x"
              name="Behavioral Score"
              domain={[0, 100]}
              label={{
                value: 'Behavioral Score',
                position: 'insideBottom',
                offset: -10,
                style: { fill: 'oklch(0.5 0.05 220)' },
              }}
              tick={{ fill: 'oklch(0.5 0.05 220)' }}
            />
            <YAxis
              type="number"
              dataKey="y"
              name="Academic Score"
              domain={[0, 100]}
              label={{
                value: 'Academic Score',
                angle: -90,
                position: 'insideLeft',
                style: { fill: 'oklch(0.5 0.05 220)' },
              }}
              tick={{ fill: 'oklch(0.5 0.05 220)' }}
            />
            <Tooltip content={<CustomTooltip />} />
            <Legend
              verticalAlign="top"
              height={36}
              wrapperStyle={{
                paddingBottom: '10px',
              }}
            />
            <Scatter
              name={`Pearson r: ${correlationData.coefficient.toFixed(2)} (p = ${correlationData.pValue.toFixed(4)})`}
              data={chartData}
              fill="oklch(0.6 0.12 200)"
              opacity={0.8}
            />
          </ScatterChart>
        </ResponsiveContainer>

        {/* Legend explanation */}
        <div className="mt-6 pt-4 border-t">
          <div className="flex flex-wrap gap-4 text-sm">
            <div className="flex items-center gap-2">
              <div
                className="w-3 h-3 rounded-full"
                style={{ backgroundColor: 'oklch(0.6 0.12 200)' }}
              />
              <span className="text-muted-foreground">
                Behavioral vs. academic performance scores
              </span>
            </div>
          </div>
>>>>>>> 1c9a8719
        </div>

        {quality && (
          <div className="grid grid-cols-1 sm:grid-cols-3 gap-4">
            <div>
<<<<<<< HEAD
              <p className="text-xs uppercase tracking-wide text-muted-foreground">Sample Size</p>
              <p className="text-2xl font-semibold" style={{ color: 'oklch(0.7 0.15 140)' }}>
                {quality.sampleSize}
              </p>
            </div>
            <div>
              <p className="text-xs uppercase tracking-wide text-muted-foreground">Weeks Analyzed</p>
              <p className="text-2xl font-semibold" style={{ color: 'oklch(0.6 0.12 220)' }}>
                {quality.weeksOfData}
              </p>
            </div>
            <div>
              <p className="text-xs uppercase tracking-wide text-muted-foreground">Missing Data Points</p>
              <p className="text-2xl font-semibold" style={{ color: 'oklch(0.6 0.15 40)' }}>
                {quality.missingDataPoints}
              </p>
=======
              <div className="text-2xl font-bold" style={{ color: 'oklch(0.6 0.12 200)' }}>
                {correlationData.coefficient.toFixed(2)}
              </div>
              <div className="text-sm text-muted-foreground">Pearson r</div>
            </div>
            <div>
              <div className="text-2xl font-bold" style={{ color: 'oklch(0.5 0.05 220)' }}>
                {correlationData.pValue.toFixed(4)}
              </div>
              <div className="text-sm text-muted-foreground">p-value</div>
            </div>
            <div className="col-span-2 md:col-span-1">
              <div className="text-2xl font-bold" style={{ color: 'oklch(0.7 0.15 220)' }}>
                {correlationData.dataQuality.sampleSize}
              </div>
              <div className="text-sm text-muted-foreground">Sample Size</div>
>>>>>>> 1c9a8719
            </div>
          </div>
        )}

        {insights.length > 0 && (
          <div className="space-y-2">
            <h3 className={`${typography.heading.h3} text-muted-foreground`}>Insights</h3>
            <ul className="space-y-2">
              {insights.map((insight, index) => (
                <li key={index} className={`${typography.body.base} text-muted-foreground flex gap-2`}>
                  <span className="mt-2 h-1.5 w-1.5 rounded-full bg-muted-foreground" aria-hidden="true" />
                  <span>{insight}</span>
                </li>
              ))}
            </ul>
          </div>
        )}
      </CardContent>
    </Card>
  )
}<|MERGE_RESOLUTION|>--- conflicted
+++ resolved
@@ -8,19 +8,11 @@
  * - Typography system (font-heading, precise text sizes)
  * - Glassmorphism effects (bg-white/80 backdrop-blur-md)
  *
-<<<<<<< HEAD
  * Displays scatter plot showing correlation between behavioral scores and academic performance.
  * - X-axis: Behavioral composite score (0-100)
  * - Y-axis: Academic performance score (0-100)
  * - Tooltips surface individual study dates and score pairs
  * - Summary badges highlight coefficient, p-value, and interpretation
-=======
- * Displays scatter plot showing correlation between behavioral patterns and academic performance.
- * - X-axis: Behavioral score (0-100)
- * - Y-axis: Academic score (0-100)
- * - Points represent paired weekly observations
- * - Interactive tooltips show series-level Pearson r and p-value
->>>>>>> 1c9a8719
  */
 
 'use client'
@@ -43,17 +35,12 @@
 import { Card, CardContent, CardDescription, CardHeader, CardTitle } from '@/components/ui/card'
 import { colors, typography } from '@/lib/design-tokens'
 
-<<<<<<< HEAD
 interface CorrelationPoint {
-=======
-interface TimeSeriesPoint {
->>>>>>> 1c9a8719
   date: string
   behavioralScore: number
   academicScore: number
 }
 
-<<<<<<< HEAD
 interface CorrelationSummary {
   coefficient: number
   pValue: number
@@ -61,15 +48,11 @@
 }
 
 interface CorrelationQuality {
-=======
-interface DataQuality {
->>>>>>> 1c9a8719
   sampleSize: number
   weeksOfData: number
   missingDataPoints: number
 }
 
-<<<<<<< HEAD
 interface PerformanceCorrelationChartProps {
   userId: string | null
   isLoading?: boolean
@@ -93,65 +76,6 @@
 
   if (!data) {
     return null
-=======
-interface CorrelationData {
-  coefficient: number
-  pValue: number
-  interpretation: string
-  confidenceInterval: [number, number]
-  timeSeriesData: TimeSeriesPoint[]
-  insights: string[]
-  dataQuality: DataQuality
-}
-
-interface ScatterPoint {
-  x: number
-  y: number
-  behavioralScore: number
-  academicScore: number
-  dateLabel: string
-  coefficient: number
-  pValue: number
-  sampleSize: number
-}
-
-interface PerformanceCorrelationChartProps {
-  userId: string
-  isLoading?: boolean
-}
-
-// Custom tooltip component
-const CustomTooltip = (props: any) => {
-  const { active, payload } = props
-  if (active && payload && payload.length > 0) {
-    const data = payload[0].payload
-    return (
-      <div className="bg-white/95 backdrop-blur-md border border-white/20 rounded-lg p-4 shadow-lg">
-        <p className="font-semibold text-sm mb-2">{data.dateLabel}</p>
-        <div className="space-y-1 text-xs">
-          <p>
-            <span className="text-muted-foreground">Behavioral Score: </span>
-            <span className="font-medium">{data.behavioralScore.toFixed(1)}</span>
-          </p>
-          <p>
-            <span className="text-muted-foreground">Academic Score: </span>
-            <span className="font-medium">{data.academicScore.toFixed(1)}</span>
-          </p>
-          <p>
-            <span className="text-muted-foreground">Series Pearson r: </span>
-            <span className="font-medium">{data.coefficient.toFixed(3)}</span>
-          </p>
-          <p>
-            <span className="text-muted-foreground">Series p-value: </span>
-            <span className="font-medium">{data.pValue.toFixed(4)}</span>
-          </p>
-          <Badge className="bg-primary text-primary-foreground mt-2">
-            Sample Size: {data.sampleSize}
-          </Badge>
-        </div>
-      </div>
-    )
->>>>>>> 1c9a8719
   }
 
   return (
@@ -178,14 +102,10 @@
   userId,
   isLoading: isLoadingProp = false,
 }: PerformanceCorrelationChartProps) {
-<<<<<<< HEAD
   const [points, setPoints] = useState<CorrelationPoint[]>([])
   const [summary, setSummary] = useState<CorrelationSummary | null>(null)
   const [quality, setQuality] = useState<CorrelationQuality | null>(null)
   const [insights, setInsights] = useState<string[]>([])
-=======
-  const [correlationData, setCorrelationData] = useState<CorrelationData | null>(null)
->>>>>>> 1c9a8719
   const [isLoading, setIsLoading] = useState(true)
   const [error, setError] = useState<string | null>(null)
 
@@ -214,7 +134,6 @@
           throw new Error('Failed to fetch correlation data')
         }
 
-<<<<<<< HEAD
         const body = await response.json()
         if (!isMounted) {
           return
@@ -252,11 +171,6 @@
           setInsights(Array.isArray(result.insights) ? result.insights : [])
         } else {
           throw new Error('Invalid response format')
-=======
-        const json = await response.json()
-        if (!json.success) {
-          throw new Error(json.error ?? 'Invalid response format')
->>>>>>> 1c9a8719
         }
 
         const { data } = json as { data: CorrelationData }
@@ -281,11 +195,7 @@
   const chartData = useMemo(() => transformData(points), [points])
 
   // Empty state
-<<<<<<< HEAD
   if (!isLoading && !isLoadingProp && chartData.length === 0 && !error) {
-=======
-  if (!isLoading && !isLoadingProp && !error && !correlationData) {
->>>>>>> 1c9a8719
     return (
       <Card className="bg-white/80 backdrop-blur-md shadow-sm">
         <CardContent className="flex flex-col items-center justify-center py-12">
@@ -331,35 +241,6 @@
     )
   }
 
-<<<<<<< HEAD
-=======
-  const chartData = useMemo<ScatterPoint[]>(() => {
-    if (!correlationData) {
-      return []
-    }
-
-    return correlationData.timeSeriesData.map((point) => {
-      const date = new Date(point.date)
-      const isValidDate = !Number.isNaN(date.getTime())
-
-      return {
-        x: point.behavioralScore,
-        y: point.academicScore,
-        behavioralScore: point.behavioralScore,
-        academicScore: point.academicScore,
-        dateLabel: isValidDate ? date.toLocaleDateString() : point.date,
-        coefficient: correlationData.coefficient,
-        pValue: correlationData.pValue,
-        sampleSize: correlationData.dataQuality.sampleSize,
-      }
-    })
-  }, [correlationData])
-
-  if (!correlationData) {
-    return null
-  }
-
->>>>>>> 1c9a8719
   return (
     <Card className="bg-white/80 backdrop-blur-md shadow-sm">
       <CardHeader className="space-y-3">
@@ -375,7 +256,6 @@
           </div>
         )}
       </CardHeader>
-<<<<<<< HEAD
       <CardContent className="space-y-6">
         <div className="h-80">
           <ResponsiveContainer width="100%" height="100%">
@@ -417,75 +297,11 @@
               />
             </ScatterChart>
           </ResponsiveContainer>
-=======
-      <CardContent>
-        {/* Chart */}
-        <ResponsiveContainer width="100%" height={400}>
-          <ScatterChart margin={{ top: 20, right: 20, bottom: 20, left: 20 }}>
-            <CartesianGrid strokeDasharray="3 3" stroke="oklch(0.9 0 0)" />
-            <XAxis
-              type="number"
-              dataKey="x"
-              name="Behavioral Score"
-              domain={[0, 100]}
-              label={{
-                value: 'Behavioral Score',
-                position: 'insideBottom',
-                offset: -10,
-                style: { fill: 'oklch(0.5 0.05 220)' },
-              }}
-              tick={{ fill: 'oklch(0.5 0.05 220)' }}
-            />
-            <YAxis
-              type="number"
-              dataKey="y"
-              name="Academic Score"
-              domain={[0, 100]}
-              label={{
-                value: 'Academic Score',
-                angle: -90,
-                position: 'insideLeft',
-                style: { fill: 'oklch(0.5 0.05 220)' },
-              }}
-              tick={{ fill: 'oklch(0.5 0.05 220)' }}
-            />
-            <Tooltip content={<CustomTooltip />} />
-            <Legend
-              verticalAlign="top"
-              height={36}
-              wrapperStyle={{
-                paddingBottom: '10px',
-              }}
-            />
-            <Scatter
-              name={`Pearson r: ${correlationData.coefficient.toFixed(2)} (p = ${correlationData.pValue.toFixed(4)})`}
-              data={chartData}
-              fill="oklch(0.6 0.12 200)"
-              opacity={0.8}
-            />
-          </ScatterChart>
-        </ResponsiveContainer>
-
-        {/* Legend explanation */}
-        <div className="mt-6 pt-4 border-t">
-          <div className="flex flex-wrap gap-4 text-sm">
-            <div className="flex items-center gap-2">
-              <div
-                className="w-3 h-3 rounded-full"
-                style={{ backgroundColor: 'oklch(0.6 0.12 200)' }}
-              />
-              <span className="text-muted-foreground">
-                Behavioral vs. academic performance scores
-              </span>
-            </div>
-          </div>
->>>>>>> 1c9a8719
         </div>
 
         {quality && (
           <div className="grid grid-cols-1 sm:grid-cols-3 gap-4">
             <div>
-<<<<<<< HEAD
               <p className="text-xs uppercase tracking-wide text-muted-foreground">Sample Size</p>
               <p className="text-2xl font-semibold" style={{ color: 'oklch(0.7 0.15 140)' }}>
                 {quality.sampleSize}
@@ -502,24 +318,6 @@
               <p className="text-2xl font-semibold" style={{ color: 'oklch(0.6 0.15 40)' }}>
                 {quality.missingDataPoints}
               </p>
-=======
-              <div className="text-2xl font-bold" style={{ color: 'oklch(0.6 0.12 200)' }}>
-                {correlationData.coefficient.toFixed(2)}
-              </div>
-              <div className="text-sm text-muted-foreground">Pearson r</div>
-            </div>
-            <div>
-              <div className="text-2xl font-bold" style={{ color: 'oklch(0.5 0.05 220)' }}>
-                {correlationData.pValue.toFixed(4)}
-              </div>
-              <div className="text-sm text-muted-foreground">p-value</div>
-            </div>
-            <div className="col-span-2 md:col-span-1">
-              <div className="text-2xl font-bold" style={{ color: 'oklch(0.7 0.15 220)' }}>
-                {correlationData.dataQuality.sampleSize}
-              </div>
-              <div className="text-sm text-muted-foreground">Sample Size</div>
->>>>>>> 1c9a8719
             </div>
           </div>
         )}
