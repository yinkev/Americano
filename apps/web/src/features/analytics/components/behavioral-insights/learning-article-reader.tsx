--- conflicted
+++ resolved
@@ -153,7 +153,6 @@
           throw new Error('Failed to fetch article')
         }
 
-<<<<<<< HEAD
         const data = await response.json()
         if (!isMounted) {
           return
@@ -164,15 +163,6 @@
         } else {
           throw new Error('Invalid response format')
         }
-=======
-        const {
-          success,
-          data,
-          message,
-        } = (await response.json()) as ApiResponse<{ article: LearningArticle }>
-        assertApiSuccess({ success, data, message }, 'Failed to fetch article')
-        setArticle(data.article)
->>>>>>> 1c9a8719
       } catch (err) {
         if (isMounted) {
           setError(err instanceof Error ? err.message : 'Unknown error')
