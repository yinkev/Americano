--- conflicted
+++ resolved
@@ -250,7 +250,6 @@
           throw new Error('Failed to fetch recommendations')
         }
 
-<<<<<<< HEAD
         const data = await response.json()
         if (!isMounted) {
           return
@@ -263,17 +262,6 @@
         } else {
           throw new Error('Invalid response format')
         }
-=======
-        const {
-          success,
-          data,
-          message,
-        } = (await response.json()) as ApiResponse<{ recommendations: Recommendation[] }>
-        assertApiSuccess({ success, data, message }, 'Failed to fetch recommendations')
-        // Sort by priority (highest first)
-        const sorted = [...data.recommendations].sort((a, b) => b.priority - a.priority)
-        setRecommendations(sorted.slice(0, 5)) // Top 5
->>>>>>> 1c9a8719
       } catch (err) {
         if (isMounted) {
           setError(err instanceof Error ? err.message : 'Unknown error')
