--- conflicted
+++ resolved
@@ -4,15 +4,7 @@
 import { SidebarProvider, SidebarInset, SidebarTrigger } from '@/components/ui/sidebar'
 import { AppSidebar } from '@/components/app-sidebar'
 import { ChatFAB } from '@/components/ai/chat-fab'
-<<<<<<< HEAD
-<<<<<<< HEAD
-import { PageTransition } from '@/components/page-transition'
-=======
 import { Providers } from './providers'
->>>>>>> origin/main
-=======
-import { Providers } from './providers'
->>>>>>> f0113dfb
 import './globals.css'
 
 export const metadata: Metadata = {
@@ -42,41 +34,6 @@
   return (
     <html lang="en" suppressHydrationWarning>
       <body className="min-h-screen bg-background font-sans antialiased">
-<<<<<<< HEAD
-<<<<<<< HEAD
-        {/* WCAG 2.1: Skip to main content link for keyboard navigation */}
-        <a href="#main-content" className="skip-to-main">
-          Skip to main content
-        </a>
-
-        <ThemeProvider
-          attribute="class"
-          defaultTheme="system"
-          enableSystem
-          disableTransitionOnChange
-        >
-          <SidebarProvider>
-            <AppSidebar />
-            <SidebarInset>
-              <header className="sticky top-0 z-10 flex h-16 shrink-0 items-center gap-3 border-b border-white/20 bg-white/95 backdrop-blur-xl shadow-[0_4px_16px_rgba(31,38,135,0.06)] px-4">
-                <SidebarTrigger
-                  className="flex items-center justify-center size-9 rounded-xl bg-white hover:bg-white/70 shadow-[0_2px_8px_rgba(31,38,135,0.08)] hover:shadow-[0_4px_12px_rgba(31,38,135,0.12)] transition-all duration-200 border border-white/40"
-                  aria-label="Toggle sidebar"
-                />
-                <div className="h-5 w-px bg-border/30" aria-hidden="true" />
-                <h1 className="text-lg font-heading font-bold text-primary">Americano</h1>
-              </header>
-              <main id="main-content" className="flex-1" role="main">
-                <PageTransition>{children}</PageTransition>
-              </main>
-            </SidebarInset>
-          </SidebarProvider>
-          <ChatFAB />
-          <Toaster />
-        </ThemeProvider>
-=======
-=======
->>>>>>> f0113dfb
         <Providers>
           <ThemeProvider
             attribute="class"
@@ -101,10 +58,6 @@
             <Toaster />
           </ThemeProvider>
         </Providers>
-<<<<<<< HEAD
->>>>>>> origin/main
-=======
->>>>>>> f0113dfb
       </body>
     </html>
   )
