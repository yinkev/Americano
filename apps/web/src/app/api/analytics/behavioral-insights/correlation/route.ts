/**
 * Performance Correlation API
 * Story 5.6 Task 10
 *
 * GET /api/analytics/behavioral-insights/correlation
 *
 * Returns performance correlation analysis using AcademicPerformanceIntegration subsystem.
 * Calculates Pearson correlation coefficient, p-value, and confidence intervals
 * between behavioral scores and academic performance.
 *
 * @route GET /api/analytics/behavioral-insights/correlation
 */

import { type NextRequest, NextResponse } from 'next/server'
import { z } from 'zod'
import { getCurrentUserId } from '@/lib/auth'
import { AcademicPerformanceIntegration } from '@/subsystems/behavioral-analytics/academic-performance-integration'

/**
 * Query parameter validation schema
 */
const QuerySchema = z.object({
  weeks: z
    .string()
    .optional()
    .transform((val) => (val ? parseInt(val, 10) : 12))
    .refine((val) => !Number.isNaN(val) && val >= 8 && val <= 52, {
      message: 'weeks must be between 8 and 52',
    }),
  metric: z.enum(['behavioral', 'mission']).optional().default('behavioral'),
  userId: z
    .string()
<<<<<<< HEAD
    .optional()
    .transform((val) => (val ? val.trim() : undefined))
    .refine((val) => val === undefined || val.length > 0, {
      message: 'userId cannot be empty',
    }),
=======
    .trim()
    .min(1, { message: 'userId must be a non-empty string' })
    .optional(),
>>>>>>> 1c9a8719
})

/**
 * Response type for correlation analysis
 */
interface CorrelationResponse {
  coefficient: number // Pearson r (-1.0 to 1.0)
  pValue: number // Statistical significance (0.0-1.0)
  interpretation: string // Human-readable interpretation
  confidenceInterval: [number, number] // 95% CI
  timeSeriesData: Array<{
    date: string
    behavioralScore: number
    academicScore: number
  }>
  insights: string[] // Actionable insights with causation warnings
  dataQuality: {
    sampleSize: number
    weeksOfData: number
    missingDataPoints: number
  }
}

/**
 * Error response helper
 */
function errorResponse(message: string, status: number = 400) {
  return NextResponse.json(
    {
      success: false,
      error: message,
    },
    { status },
  )
}

/**
 * Success response helper
 */
function successResponse(data: CorrelationResponse) {
  return NextResponse.json({
    success: true,
    data,
  })
}

/**
 * GET /api/analytics/behavioral-insights/correlation
 *
 * Query Parameters:
 * - weeks: Number of weeks to analyze (8-52, default 12)
 * - metric: Type of metric to correlate ("behavioral" | "mission", default "behavioral")
 * - userId: Optional user identifier (defaults to current authenticated user)
 *
 * Response:
 * {
 *   coefficient: number,        // Pearson r
 *   pValue: number,             // Statistical significance
 *   interpretation: string,      // "strong positive", etc.
 *   confidenceInterval: [min, max],
 *   timeSeriesData: [...],
 *   insights: [...],
 *   dataQuality: {...}
 * }
 *
 * Errors:
 * - 400: Invalid query parameters
 * - 400: Insufficient data (< 10 data points or < 8 weeks)
 * - 500: Server error
 */
export async function GET(request: NextRequest) {
  try {
    const sessionUserId = await getCurrentUserId()

    // Parse and validate query parameters
    const { searchParams } = new URL(request.url)
    const queryParams = {
      weeks: searchParams.get('weeks'),
      metric: searchParams.get('metric'),
<<<<<<< HEAD
      userId: searchParams.get('userId'),
=======
      userId: searchParams.get('userId') ?? undefined,
>>>>>>> 1c9a8719
    }

    const validatedParams = QuerySchema.safeParse(queryParams)

    if (!validatedParams.success) {
      return errorResponse(
        `Invalid query parameters: ${validatedParams.error.issues
          .map((e) => `${e.path.join('.')}: ${e.message}`)
          .join(', ')}`,
      )
    }

<<<<<<< HEAD
    const { weeks, metric, userId: queryUserId } = validatedParams.data

    const sessionUserId = await getCurrentUserId()

    if (!sessionUserId) {
      return errorResponse('Unable to resolve authenticated user', 401)
    }

    if (queryUserId && queryUserId !== sessionUserId) {
      return errorResponse('Forbidden: userId does not match the authenticated user', 403)
    }

    const userId = sessionUserId
=======
    const { weeks, metric, userId: requestedUserId } = validatedParams.data

    const authorizedUserIds = new Set<string>([sessionUserId])

    const configuredAuthorized = (process.env.ANALYTICS_AUTHORIZED_ACCOUNT_IDS || '')
      .split(',')
      .map((id) => id.trim())
      .filter((id) => id.length > 0)

    for (const authorizedId of configuredAuthorized) {
      authorizedUserIds.add(authorizedId)
    }

    if (requestedUserId && !authorizedUserIds.has(requestedUserId)) {
      return errorResponse('You are not authorized to access analytics for this user.', 403)
    }

    const userId = requestedUserId ?? sessionUserId
>>>>>>> 1c9a8719

    // Calculate correlation using AcademicPerformanceIntegration subsystem
    let correlationResult

    try {
      correlationResult = await AcademicPerformanceIntegration.correlatePerformance(userId, weeks)
    } catch (error) {
      if (error instanceof Error && error.message.includes('Insufficient data')) {
        return errorResponse(error.message, 400)
      }
      throw error // Re-throw unexpected errors
    }

    // Build response
    const response: CorrelationResponse = {
      coefficient: correlationResult.coefficient,
      pValue: correlationResult.pValue,
      interpretation: correlationResult.interpretation,
      confidenceInterval: correlationResult.confidenceInterval,
      timeSeriesData: correlationResult.timeSeriesData,
      insights: correlationResult.insights,
      dataQuality: correlationResult.dataQuality,
    }

    return successResponse(response)
  } catch (error) {
    console.error('[Correlation API Error]:', error)
    return errorResponse(error instanceof Error ? error.message : 'Internal server error', 500)
  }
}<|MERGE_RESOLUTION|>--- conflicted
+++ resolved
@@ -30,17 +30,11 @@
   metric: z.enum(['behavioral', 'mission']).optional().default('behavioral'),
   userId: z
     .string()
-<<<<<<< HEAD
     .optional()
     .transform((val) => (val ? val.trim() : undefined))
     .refine((val) => val === undefined || val.length > 0, {
       message: 'userId cannot be empty',
     }),
-=======
-    .trim()
-    .min(1, { message: 'userId must be a non-empty string' })
-    .optional(),
->>>>>>> 1c9a8719
 })
 
 /**
@@ -120,11 +114,7 @@
     const queryParams = {
       weeks: searchParams.get('weeks'),
       metric: searchParams.get('metric'),
-<<<<<<< HEAD
       userId: searchParams.get('userId'),
-=======
-      userId: searchParams.get('userId') ?? undefined,
->>>>>>> 1c9a8719
     }
 
     const validatedParams = QuerySchema.safeParse(queryParams)
@@ -137,7 +127,6 @@
       )
     }
 
-<<<<<<< HEAD
     const { weeks, metric, userId: queryUserId } = validatedParams.data
 
     const sessionUserId = await getCurrentUserId()
@@ -151,26 +140,6 @@
     }
 
     const userId = sessionUserId
-=======
-    const { weeks, metric, userId: requestedUserId } = validatedParams.data
-
-    const authorizedUserIds = new Set<string>([sessionUserId])
-
-    const configuredAuthorized = (process.env.ANALYTICS_AUTHORIZED_ACCOUNT_IDS || '')
-      .split(',')
-      .map((id) => id.trim())
-      .filter((id) => id.length > 0)
-
-    for (const authorizedId of configuredAuthorized) {
-      authorizedUserIds.add(authorizedId)
-    }
-
-    if (requestedUserId && !authorizedUserIds.has(requestedUserId)) {
-      return errorResponse('You are not authorized to access analytics for this user.', 403)
-    }
-
-    const userId = requestedUserId ?? sessionUserId
->>>>>>> 1c9a8719
 
     // Calculate correlation using AcademicPerformanceIntegration subsystem
     let correlationResult
