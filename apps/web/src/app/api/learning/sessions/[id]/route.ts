import { NextRequest } from 'next/server'
import { prisma } from '@/lib/db'
import { successResponse, errorResponse } from '@/lib/api-response'
import { withErrorHandler, ApiError } from '@/lib/api-error'
import { getMissionObjectives } from '@/types/mission-helpers'

// GET /api/learning/sessions/:id - Get a specific session
export const GET = withErrorHandler(
  async (request: NextRequest, { params }: { params: Promise<{ id: string }> }) => {
    const { id } = await params

    const session = await prisma.studySession.findUnique({
      where: { id },
      include: {
        mission: {
          include: {
            user: {
              select: {
                id: true,
              },
            },
          },
        },
        reviews: {
          include: {
            card: {
              select: {
                id: true,
                front: true,
                back: true,
                lecture: {
                  select: {
                    id: true,
                    title: true,
                    course: {
                      select: {
                        id: true,
                        name: true,
                      },
                    },
                  },
                },
              },
            },
          },
        },
      },
    })

    if (!session) {
      throw new ApiError(404, 'SESSION_NOT_FOUND', 'Session not found')
    }

    // Parse mission objectives and fetch learning objective details
    let enrichedMission = null
    if (session.mission) {
      const missionObjectives = getMissionObjectives(session.mission)
      const objectiveIds = missionObjectives.map((obj) => obj.id)

      // Fetch learning objectives
      const learningObjectives = await prisma.learningObjective.findMany({
        where: {
          id: {
            in: objectiveIds,
          },
        },
        select: {
          id: true,
          objective: true,
          complexity: true,
        },
      })

      // Create a map for quick lookup
      const objectiveMap = new Map(learningObjectives.map((obj) => [obj.id, obj]))

      // Enrich mission objectives with learning objective details
      const enrichedObjectives = missionObjectives.map((missionObj) => ({
        ...missionObj,
        objective: objectiveMap.get(missionObj.id) || null,
      }))

      enrichedMission = {
        ...session.mission,
        objectives: enrichedObjectives,
      }
    }

    // Story 4.1 Task 6.7: Fetch comprehension validation responses for this session
    const comprehensionResponses = await prisma.validationResponse.findMany({
      where: {
        sessionId: id,
        prompt: {
          promptType: 'EXPLAIN_TO_PATIENT',
        },
      },
      select: {
        id: true,
        score: true,
        confidenceLevel: true,
        calibrationDelta: true,
        skipped: true,
        respondedAt: true,
        prompt: {
          select: {
            objectiveId: true,
            conceptName: true,
          },
        },
        detailedFeedback: true,
      },
      orderBy: {
        respondedAt: 'asc',
      },
    });

    // Calculate comprehension metrics for session summary
    const comprehensionMetrics = {
      totalAttempts: comprehensionResponses.length,
      averageScore: comprehensionResponses.length > 0
        ? comprehensionResponses
            .filter(r => !r.skipped && r.score !== null)
            .reduce((sum, r) => sum + (r.score || 0), 0) /
          comprehensionResponses.filter(r => !r.skipped && r.score !== null).length
        : null,
      skippedCount: comprehensionResponses.filter(r => r.skipped).length,
      responses: comprehensionResponses.map(r => ({
        objectiveId: r.prompt.objectiveId,
        conceptName: r.prompt.conceptName,
        score: r.score,
        confidenceLevel: r.confidenceLevel,
        calibrationDelta: r.calibrationDelta,
        skipped: r.skipped,
        respondedAt: r.respondedAt,
      })),
    };

    // Story 4.4 Task 10.6-10.8: Calculate calibration metrics for session summary
    const calibrationResponses = await prisma.validationResponse.findMany({
      where: {
        sessionId: id,
        preAssessmentConfidence: { not: null },
        score: { not: null },
      },
      select: {
        preAssessmentConfidence: true,
        postAssessmentConfidence: true,
        calibrationDelta: true,
        calibrationCategory: true,
        reflectionNotes: true,
        score: true,
      },
    });

    const calibrationMetrics = {
      totalValidations: calibrationResponses.length,
      avgConfidenceVsPerformanceGap: 0,
      categoryDistribution: {
        overconfident: 0,
        underconfident: 0,
        calibrated: 0,
      },
      reflectionCompletionRate: 0,
      calibrationTimeMinutes: 0,
    };

    if (calibrationResponses.length > 0) {
      // Average calibration delta (absolute value for gap measurement)
      const totalDelta = calibrationResponses.reduce(
        (sum, r) => sum + Math.abs(r.calibrationDelta || 0),
        0
      );
      calibrationMetrics.avgConfidenceVsPerformanceGap =
        Math.round(totalDelta / calibrationResponses.length);

      // Category distribution
      calibrationResponses.forEach((r) => {
        if (r.calibrationCategory === 'OVERCONFIDENT') {
          calibrationMetrics.categoryDistribution.overconfident += 1;
        } else if (r.calibrationCategory === 'UNDERCONFIDENT') {
          calibrationMetrics.categoryDistribution.underconfident += 1;
        } else if (r.calibrationCategory === 'CALIBRATED') {
          calibrationMetrics.categoryDistribution.calibrated += 1;
        }
      });

      // Reflection completion rate
      const reflectionCount = calibrationResponses.filter(r => r.reflectionNotes).length;
      calibrationMetrics.reflectionCompletionRate =
        Math.round((reflectionCount / calibrationResponses.length) * 100);
    }

    // Return session with enriched mission data and metrics
    const responseData = {
      ...session,
      mission: enrichedMission,
<<<<<<< HEAD
<<<<<<< HEAD
    }
=======
=======
>>>>>>> f0113dfb
      comprehensionMetrics, // Story 4.1 Task 6.7
      calibrationMetrics, // Story 4.4 Task 10.6
    };
>>>>>>> origin/main

    return Response.json(successResponse({ session: responseData }))
  },
)<|MERGE_RESOLUTION|>--- conflicted
+++ resolved
@@ -194,16 +194,9 @@
     const responseData = {
       ...session,
       mission: enrichedMission,
-<<<<<<< HEAD
-<<<<<<< HEAD
-    }
-=======
-=======
->>>>>>> f0113dfb
       comprehensionMetrics, // Story 4.1 Task 6.7
       calibrationMetrics, // Story 4.4 Task 10.6
     };
->>>>>>> origin/main
 
     return Response.json(successResponse({ session: responseData }))
   },
