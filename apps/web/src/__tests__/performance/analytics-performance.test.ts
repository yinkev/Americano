--- conflicted
+++ resolved
@@ -7,15 +7,6 @@
  * Story 2.6 - Task 12.5: Performance Testing
  */
 
-<<<<<<< HEAD
-<<<<<<< HEAD
-import { MissionAnalyticsEngine } from '@/lib/mission-analytics-engine'
-import { MissionAdaptationEngine } from '@/lib/mission-adaptation-engine'
-import { prisma } from '@/lib/db'
-import { MissionStatus } from '@/generated/prisma'
-=======
-=======
->>>>>>> f0113dfb
 // DISABLED: Tests reference MissionAnalyticsEngine not yet implemented for Story 4.1
 // TODO: Re-enable after Story 2.6 (Mission Analytics) is complete
 // These tests are for Mission-related features, not Epic 4 Understanding Validation
@@ -25,26 +16,13 @@
 import { MissionAdaptationEngine } from '@/lib/mission-adaptation-engine';
 import { prisma } from '@/lib/db';
 import { MissionStatus } from '@/generated/prisma';
-<<<<<<< HEAD
->>>>>>> origin/main
-=======
->>>>>>> f0113dfb
 
 // Mock Prisma client
 jest.mock('@/lib/db')
 
-<<<<<<< HEAD
-<<<<<<< HEAD
-describe('Mission Analytics Performance Benchmarks', () => {
-  let analyticsEngine: MissionAnalyticsEngine
-  let adaptationEngine: MissionAdaptationEngine
-=======
-=======
->>>>>>> f0113dfb
 describe.skip('Mission Analytics Performance Benchmarks', () => {
   let analyticsEngine: MissionAnalyticsEngine;
   let adaptationEngine: MissionAdaptationEngine;
->>>>>>> origin/main
 
   beforeEach(() => {
     analyticsEngine = new MissionAnalyticsEngine()
@@ -520,19 +498,8 @@
       const duration = endTime - startTime
       expect(duration).toBeLessThan(500) // < 500ms
 
-<<<<<<< HEAD
-      console.log(`No feedback missions: ${duration.toFixed(2)}ms`)
-    })
-  })
-})
-=======
       console.log(`No feedback missions: ${duration.toFixed(2)}ms`);
     });
   });
 });
-<<<<<<< HEAD
-*/
->>>>>>> origin/main
-=======
-*/
->>>>>>> f0113dfb
+*/